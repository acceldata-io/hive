<?xml version="1.0" encoding="UTF-8"?>
<!--
  Licensed under the Apache License, Version 2.0 (the "License");
  you may not use this file except in compliance with the License.
  You may obtain a copy of the License at

      http://www.apache.org/licenses/LICENSE-2.0

  Unless required by applicable law or agreed to in writing, software
  distributed under the License is distributed on an "AS IS" BASIS,
  WITHOUT WARRANTIES OR CONDITIONS OF ANY KIND, either express or implied.
  See the License for the specific language governing permissions and
  limitations under the License.
-->
<project xmlns="http://maven.apache.org/POM/4.0.0"
         xmlns:xsi="http://www.w3.org/2001/XMLSchema-instance"
         xsi:schemaLocation="http://maven.apache.org/POM/4.0.0 http://maven.apache.org/xsd/maven-4.0.0.xsd">
  <modelVersion>4.0.0</modelVersion>
  <parent>
    <groupId>org.apache.hive</groupId>
    <artifactId>hive</artifactId>
    <version>2.0.0-SNAPSHOT</version>
    <relativePath>../pom.xml</relativePath>
  </parent>

  <artifactId>hive-exec</artifactId>
  <packaging>jar</packaging>
  <name>Hive Query Language</name>

  <properties>
    <hive.path.to.root>..</hive.path.to.root>
  </properties>

  <dependencies>
    <!-- dependencies are always listed in sorted order by groupId, artifectId -->
    <!-- intra-project -->
    <!-- used for vector code-gen -->
    <dependency>
      <groupId>org.apache.hive</groupId>
      <artifactId>hive-ant</artifactId>
      <version>${project.version}</version>
    </dependency>
    <dependency>
      <groupId>org.apache.hive</groupId>
      <artifactId>hive-common</artifactId>
      <version>${project.version}</version>
    </dependency>
    <dependency>
      <groupId>org.apache.hive</groupId>
      <artifactId>hive-metastore</artifactId>
      <version>${project.version}</version>
    </dependency>
    <dependency>
      <groupId>org.apache.hive</groupId>
      <artifactId>hive-serde</artifactId>
      <version>${project.version}</version>
    </dependency>
    <dependency>
      <groupId>org.apache.hive</groupId>
      <artifactId>hive-llap-client</artifactId>
      <version>${project.version}</version>
    </dependency>
    <dependency>
      <groupId>org.apache.hive</groupId>
      <artifactId>hive-shims</artifactId>
      <version>${project.version}</version>
    </dependency>
    <dependency>
      <groupId>org.apache.hive</groupId>
      <artifactId>spark-client</artifactId>
      <version>${project.version}</version>
    </dependency>
    <!-- inter-project -->
    <dependency>
      <groupId>com.esotericsoftware.kryo</groupId>
      <artifactId>kryo</artifactId>
      <version>${kryo.version}</version>
    </dependency>
    <dependency>
      <groupId>org.apache.parquet</groupId>
      <artifactId>parquet-hadoop-bundle</artifactId>
      <version>${parquet.version}</version>
    </dependency>
    <dependency>
      <groupId>commons-codec</groupId>
      <artifactId>commons-codec</artifactId>
      <version>${commons-codec.version}</version>
    </dependency>
    <dependency>
      <groupId>commons-httpclient</groupId>
      <artifactId>commons-httpclient</artifactId>
      <version>${commons-httpclient.version}</version>
    </dependency>
    <dependency>
      <groupId>commons-io</groupId>
      <artifactId>commons-io</artifactId>
      <version>${commons-io.version}</version>
    </dependency>
    <dependency>
       <groupId>org.apache.commons</groupId>
       <artifactId>commons-lang3</artifactId>
       <version>${commons-lang3.version}</version>
    </dependency>
    <dependency>
      <groupId>commons-lang</groupId>
      <artifactId>commons-lang</artifactId>
      <version>${commons-lang.version}</version>
    </dependency>
    <dependency>
      <groupId>commons-logging</groupId>
      <artifactId>commons-logging</artifactId>
      <version>${commons-logging.version}</version>
    </dependency>
    <dependency>
      <groupId>javolution</groupId>
      <artifactId>javolution</artifactId>
      <version>${javolution.version}</version>
    </dependency>
    <dependency>
      <groupId>org.apache.logging.log4j</groupId>
      <artifactId>log4j-1.2-api</artifactId>
      <version>${log4j2.version}</version>
    </dependency>
    <dependency>
      <groupId>org.apache.logging.log4j</groupId>
      <artifactId>log4j-slf4j-impl</artifactId>
      <version>${log4j2.version}</version>
    </dependency>
    <dependency>
      <groupId>org.apache.logging.log4j</groupId>
      <artifactId>log4j-jcl</artifactId>
      <version>${log4j2.version}</version>
    </dependency>
    <dependency>
      <groupId>org.antlr</groupId>
      <artifactId>antlr-runtime</artifactId>
      <version>${antlr.version}</version>
    </dependency>
    <dependency>
      <groupId>org.antlr</groupId>
      <artifactId>ST4</artifactId>
      <version>${ST4.version}</version>
    </dependency>
    <dependency>
      <groupId>org.apache.avro</groupId>
      <artifactId>avro</artifactId>
      <version>${avro.version}</version>
    </dependency>
    <dependency>
      <groupId>org.apache.avro</groupId>
      <artifactId>avro-mapred</artifactId>
      <classifier>hadoop2</classifier>
      <version>${avro.version}</version>
      <exclusions>
        <exclusion>
          <groupId>org.mortbay.jetty</groupId>
          <artifactId>servlet-api</artifactId>
        </exclusion>
      </exclusions>
    </dependency>
    <dependency>
      <groupId>org.apache.ant</groupId>
      <artifactId>ant</artifactId>
      <version>${ant.version}</version>
    </dependency>
    <dependency>
      <groupId>org.apache.commons</groupId>
      <artifactId>commons-compress</artifactId>
      <version>${commons-compress.version}</version>
    </dependency>
    <dependency>
      <groupId>org.apache.thrift</groupId>
      <artifactId>libfb303</artifactId>
      <version>${libfb303.version}</version>
    </dependency>
    <dependency>
      <groupId>org.apache.ivy</groupId>
      <artifactId>ivy</artifactId>
      <version>${ivy.version}</version>
    </dependency>
    <dependency>
      <groupId>org.apache.thrift</groupId>
      <artifactId>libthrift</artifactId>
      <version>${libthrift.version}</version>
    </dependency>
    <dependency>
      <groupId>org.apache.zookeeper</groupId>
      <artifactId>zookeeper</artifactId>
      <version>${zookeeper.version}</version>
    </dependency>
    <dependency>
      <groupId>org.apache.curator</groupId>
      <artifactId>curator-framework</artifactId>
      <version>${curator.version}</version>
    </dependency>
    <dependency>
    <groupId>org.apache.curator</groupId>
      <artifactId>apache-curator</artifactId>
      <version>${curator.version}</version>
      <type>pom</type>
    </dependency>
    <dependency>
      <groupId>org.apache.curator</groupId>
      <artifactId>curator-test</artifactId>
      <version>${curator.version}</version>
      <scope>test</scope>
    </dependency>
    <dependency>
      <groupId>org.codehaus.groovy</groupId>
      <artifactId>groovy-all</artifactId>
      <version>${groovy.version}</version>
    </dependency>
    <dependency>
      <groupId>org.codehaus.jackson</groupId>
      <artifactId>jackson-core-asl</artifactId>
      <version>${jackson.version}</version>
    </dependency>
    <dependency>
      <groupId>org.jodd</groupId>
      <artifactId>jodd-core</artifactId>
      <version>${jodd.version}</version>
    </dependency>
    <dependency>
      <groupId>org.codehaus.jackson</groupId>
      <artifactId>jackson-mapper-asl</artifactId>
      <version>${jackson.version}</version>
    </dependency>
    <dependency>
      <groupId>org.datanucleus</groupId>
      <artifactId>datanucleus-core</artifactId>
      <version>${datanucleus-core.version}</version>
    </dependency>
    <dependency>
      <groupId>org.apache.calcite</groupId>
      <artifactId>calcite-core</artifactId>
      <version>${calcite.version}</version>
      <exclusions>
        <!-- hsqldb interferes with the use of derby as the default db
          in hive's use of datanucleus. 
        -->
        <exclusion>
          <groupId>org.hsqldb</groupId>
          <artifactId>hsqldb</artifactId>
        </exclusion>
        <exclusion>
          <groupId>com.fasterxml.jackson.core</groupId>
          <artifactId>jackson-databind</artifactId>
        </exclusion>
        <exclusion>
          <groupId>com.fasterxml.jackson.core</groupId>
          <artifactId>jackson-annotations</artifactId>
        </exclusion>
        <exclusion>
          <groupId>com.fasterxml.jackson.core</groupId>
          <artifactId>jackson-core</artifactId>
        </exclusion>
      </exclusions>
    </dependency>   
    <dependency>
      <groupId>org.apache.calcite</groupId>
      <artifactId>calcite-avatica</artifactId>
      <version>${calcite.version}</version>
      <exclusions>
        <!-- hsqldb interferes with the use of derby as the default db
          in hive's use of datanucleus. 
        -->
        <exclusion>
          <groupId>org.hsqldb</groupId>
          <artifactId>hsqldb</artifactId>
        </exclusion>
        <exclusion>
          <groupId>com.fasterxml.jackson.core</groupId>
          <artifactId>jackson-databind</artifactId>
        </exclusion>
        <exclusion>
          <groupId>com.fasterxml.jackson.core</groupId>
          <artifactId>jackson-annotations</artifactId>
        </exclusion>
        <exclusion>
          <groupId>com.fasterxml.jackson.core</groupId>
          <artifactId>jackson-core</artifactId>
        </exclusion>
      </exclusions>
    </dependency>
    <dependency>
      <groupId>com.google.guava</groupId>
      <artifactId>guava</artifactId>
      <version>${guava.version}</version>
    </dependency>
    <dependency>
      <groupId>com.google.protobuf</groupId>
      <artifactId>protobuf-java</artifactId>
      <version>${protobuf.version}</version>
    </dependency>
    <dependency>
      <groupId>com.googlecode.javaewah</groupId>
      <artifactId>JavaEWAH</artifactId>
      <version>${javaewah.version}</version>
    </dependency>
    <dependency>
      <groupId>com.google.code.gson</groupId>
      <artifactId>gson</artifactId>
      <version>${gson.version}</version>
    </dependency>
    <dependency>
      <groupId>org.iq80.snappy</groupId>
      <artifactId>snappy</artifactId>
      <version>${snappy.version}</version>
    </dependency>
    <dependency>
      <groupId>org.json</groupId>
      <artifactId>json</artifactId>
      <version>${json.version}</version>
    </dependency>
    <dependency>
      <groupId>stax</groupId>
      <artifactId>stax-api</artifactId>
      <version>${stax.version}</version>
    </dependency>
    <dependency>
      <groupId>net.sf.opencsv</groupId>
      <artifactId>opencsv</artifactId>
      <version>${opencsv.version}</version>
    </dependency>
    <!-- test intra-project -->
    <!-- test inter-project -->
    <dependency>
      <groupId>org.apache.parquet</groupId>
      <artifactId>parquet-column</artifactId>
      <classifier>tests</classifier>
      <scope>test</scope>
    </dependency>
    <dependency>
      <groupId>junit</groupId>
      <artifactId>junit</artifactId>
      <version>${junit.version}</version>
      <scope>test</scope>
    </dependency>
    <dependency>
      <groupId>org.mockito</groupId>
      <artifactId>mockito-all</artifactId>
      <version>${mockito-all.version}</version>
      <scope>test</scope>
    </dependency>
    <dependency>
      <groupId>jline</groupId>
      <artifactId>jline</artifactId>
      <version>${jline.version}</version>
    </dependency>
    <dependency>
      <groupId>org.apache.tez</groupId>
      <artifactId>tez-api</artifactId>
      <version>${tez.version}</version>
      <optional>true</optional>
      <exclusions>
        <exclusion>
          <groupId>org.apache.hadoop</groupId>
          <artifactId>hadoop-common</artifactId>
        </exclusion>
        <exclusion>
          <groupId>org.apache.hadoop</groupId>
          <artifactId>hadoop-mapreduce-client-core</artifactId>
        </exclusion>
        <exclusion>
          <groupId>org.apache.hadoop</groupId>
          <artifactId>hadoop-mapreduce-client-jobclient</artifactId>
        </exclusion>
        <exclusion>
          <groupId>org.apache.hadoop</groupId>
          <artifactId>hadoop-mapreduce-client-common</artifactId>
        </exclusion>
        <exclusion>
          <groupId>org.apache.hadoop</groupId>
          <artifactId>hadoop-hdfs</artifactId>
        </exclusion>
       <exclusion>
         <groupId>org.apache.hadoop</groupId>
         <artifactId>hadoop-yarn-client</artifactId>
       </exclusion>
       <exclusion>
         <groupId>javax.servlet</groupId>
         <artifactId>servlet-api</artifactId>
       </exclusion>
      </exclusions>
    </dependency>
    <dependency>
      <groupId>org.apache.tez</groupId>
      <artifactId>tez-runtime-library</artifactId>
      <version>${tez.version}</version>
      <optional>true</optional>
      <exclusions>
        <exclusion>
          <groupId>org.apache.hadoop</groupId>
          <artifactId>hadoop-common</artifactId>
        </exclusion>
        <exclusion>
          <groupId>org.apache.hadoop</groupId>
          <artifactId>hadoop-mapreduce-client-core</artifactId>
        </exclusion>
        <exclusion>
          <groupId>org.apache.hadoop</groupId>
          <artifactId>hadoop-mapreduce-client-jobclient</artifactId>
        </exclusion>
        <exclusion>
          <groupId>org.apache.hadoop</groupId>
          <artifactId>hadoop-mapreduce-client-common</artifactId>
        </exclusion>
        <exclusion>
          <groupId>org.apache.hadoop</groupId>
          <artifactId>hadoop-hdfs</artifactId>
        </exclusion>
       <exclusion>
         <groupId>org.apache.hadoop</groupId>
         <artifactId>hadoop-yarn-client</artifactId>
       </exclusion>
      </exclusions>
    </dependency>
    <dependency>
      <groupId>org.apache.tez</groupId>
      <artifactId>tez-runtime-internals</artifactId>
      <version>${tez.version}</version>
      <optional>true</optional>
      <exclusions>
        <exclusion>
          <groupId>org.apache.hadoop</groupId>
          <artifactId>hadoop-common</artifactId>
        </exclusion>
        <exclusion>
          <groupId>org.apache.hadoop</groupId>
          <artifactId>hadoop-mapreduce-client-core</artifactId>
        </exclusion>
        <exclusion>
          <groupId>org.apache.hadoop</groupId>
          <artifactId>hadoop-mapreduce-client-jobclient</artifactId>
        </exclusion>
        <exclusion>
          <groupId>org.apache.hadoop</groupId>
          <artifactId>hadoop-mapreduce-client-common</artifactId>
        </exclusion>
        <exclusion>
          <groupId>org.apache.hadoop</groupId>
          <artifactId>hadoop-hdfs</artifactId>
        </exclusion>
       <exclusion>
         <groupId>org.apache.hadoop</groupId>
         <artifactId>hadoop-yarn-client</artifactId>
       </exclusion>
      </exclusions>
    </dependency>
    <dependency>
      <groupId>org.apache.tez</groupId>
      <artifactId>tez-mapreduce</artifactId>
      <version>${tez.version}</version>
      <optional>true</optional>
      <exclusions>
        <exclusion>
          <groupId>org.apache.hadoop</groupId>
          <artifactId>hadoop-common</artifactId>
        </exclusion>
        <exclusion>
          <groupId>org.apache.hadoop</groupId>
          <artifactId>hadoop-mapreduce-client-core</artifactId>
        </exclusion>
        <exclusion>
          <groupId>org.apache.hadoop</groupId>
          <artifactId>hadoop-mapreduce-client-jobclient</artifactId>
        </exclusion>
        <exclusion>
          <groupId>org.apache.hadoop</groupId>
          <artifactId>hadoop-mapreduce-client-common</artifactId>
        </exclusion>
        <exclusion>
          <groupId>org.apache.hadoop</groupId>
          <artifactId>hadoop-hdfs</artifactId>
        </exclusion>
       <exclusion>
         <groupId>org.apache.hadoop</groupId>
         <artifactId>hadoop-yarn-client</artifactId>
       </exclusion>
      </exclusions>
    </dependency>
    <dependency>
      <groupId>org.apache.spark</groupId>
      <artifactId>spark-core_${scala.binary.version}</artifactId>
      <version>${spark.version}</version>
      <optional>true</optional>
    </dependency>
    <dependency>
      <groupId>com.sun.jersey</groupId>
      <artifactId>jersey-servlet</artifactId>
      <scope>test</scope>
    </dependency>
  </dependencies>

  <profiles>
    <profile>
      <id>hadoop-1</id>
      <build>
        <plugins>
          <plugin>
            <groupId>org.apache.maven.plugins</groupId>
            <artifactId>maven-compiler-plugin</artifactId>
            <version>2.3.2</version>
            <configuration>
              <excludes>
                <exclude>**/ATSHook.java</exclude>
              </excludes>
            </configuration>
          </plugin>
        </plugins>
      </build>
      <dependencies>
        <dependency>
          <groupId>org.apache.hadoop</groupId>
          <artifactId>hadoop-core</artifactId>
          <version>${hadoop-20S.version}</version>
         <optional>true</optional>
        </dependency>
        <dependency>
          <groupId>org.apache.hadoop</groupId>
          <artifactId>hadoop-tools</artifactId>
          <version>${hadoop-20S.version}</version>
          <optional>true</optional>
        </dependency>
      </dependencies>
    </profile>
    <profile>
      <id>hadoop-2</id>
      <dependencies>
        <dependency>
          <groupId>org.apache.hadoop</groupId>
          <artifactId>hadoop-common</artifactId>
          <version>${hadoop-23.version}</version>
          <optional>true</optional>
        </dependency>
        <dependency>
          <groupId>org.apache.hadoop</groupId>
          <artifactId>hadoop-archives</artifactId>
          <version>${hadoop-23.version}</version>
          <optional>true</optional>
        </dependency>
        <dependency>
          <groupId>org.apache.hadoop</groupId>
          <artifactId>hadoop-mapreduce-client-core</artifactId>
          <version>${hadoop-23.version}</version>
          <optional>true</optional>
        </dependency>
        <dependency>
          <groupId>org.apache.hadoop</groupId>
          <artifactId>hadoop-mapreduce-client-common</artifactId>
          <version>${hadoop-23.version}</version>
          <optional>true</optional>
          <scope>test</scope>
        </dependency>
        <dependency>
          <groupId>org.apache.hadoop</groupId>
          <artifactId>hadoop-hdfs</artifactId>
          <version>${hadoop-23.version}</version>
          <optional>true</optional>
        </dependency>
        <dependency>
          <groupId>org.apache.hadoop</groupId>
          <artifactId>hadoop-yarn-api</artifactId>
          <version>${hadoop-23.version}</version>
          <optional>true</optional>
       </dependency>
       <dependency>
         <groupId>org.apache.hadoop</groupId>
         <artifactId>hadoop-yarn-common</artifactId>
         <version>${hadoop-23.version}</version>
         <optional>true</optional>
       </dependency>
       <dependency>
         <groupId>org.apache.hadoop</groupId>
         <artifactId>hadoop-yarn-client</artifactId>
         <version>${hadoop-23.version}</version>
         <optional>true</optional>
       </dependency>
      </dependencies>
    </profile>
    <profile>
      <id>protobuf</id>
      <build>
        <plugins>
          <plugin>
            <groupId>org.apache.maven.plugins</groupId>
            <artifactId>maven-antrun-plugin</artifactId>
            <executions>
              <execution>
                <id>generate-protobuf-sources</id>
                <phase>generate-sources</phase>
                <configuration>
                  <target>
                    <property name="protobuf.src.dir"  location="${basedir}/src/protobuf"/>
                    <property name="protobuf.build.dir"  location="${basedir}/src/gen/protobuf/gen-java"/>
                    <echo>Building ORC Protobuf</echo>
                    <mkdir dir="${protobuf.build.dir}"/>
                    <exec executable="protoc" failonerror="true">
                      <arg value="--java_out=${protobuf.build.dir}"/>
                      <arg value="-I=${protobuf.src.dir}/org/apache/hadoop/hive/ql/io/orc"/>
                      <arg value="${protobuf.src.dir}/org/apache/hadoop/hive/ql/io/orc/orc_proto.proto"/>
                    </exec>
                  </target>
                </configuration>
                <goals>
                  <goal>run</goal>
                </goals>
              </execution>
            </executions>
          </plugin>
        </plugins>
      </build>
    </profile>
  </profiles>

  <build>
    <sourceDirectory>${basedir}/src/java</sourceDirectory>
    <testSourceDirectory>${basedir}/src/test</testSourceDirectory>
    <plugins>
      <!-- plugins are always listed in sorted order by groupId, artifectId -->
      <plugin>
        <groupId>org.antlr</groupId>
        <artifactId>antlr3-maven-plugin</artifactId>
        <executions>
          <execution>
            <goals>
              <goal>antlr</goal>
            </goals>
          </execution>
        </executions>
        <configuration>
          <sourceDirectory>${basedir}/src/java</sourceDirectory>
          <includes>
            <include>**/HiveLexer.g</include>
            <include>**/HiveParser.g</include>
          </includes>
        </configuration>
      </plugin>
      <plugin>
        <groupId>org.apache.maven.plugins</groupId>
        <artifactId>maven-antrun-plugin</artifactId>
        <executions>
          <execution>
            <id>generate-sources</id>
            <phase>generate-sources</phase>
            <configuration>
              <target>
                <property name="compile.classpath" refid="maven.compile.classpath"/>
                <taskdef name="vectorcodegen" classname="org.apache.hadoop.hive.ant.GenVectorCode"
                    classpath="${compile.classpath}"/>
                <mkdir dir="${project.build.directory}/generated-sources/java/org/apache/hadoop/hive/ql/exec/vector/expressions/gen/"/>
                <mkdir dir="${project.build.directory}/generated-sources/java/org/apache/hadoop/hive/ql/exec/vector/expressions/aggregates/gen/"/>
                <mkdir dir="${project.build.directory}/generated-test-sources/java/org/apache/hadoop/hive/ql/exec/vector/expressions/gen/"/>
                <vectorcodegen templateBaseDir="${basedir}/src/gen/vectorization/" buildDir="${project.build.directory}" />
              </target>
            </configuration>
            <goals>
              <goal>run</goal>
            </goals>
          </execution>
        </executions>
      </plugin>
      <plugin>
        <groupId>org.apache.maven.plugins</groupId>
        <artifactId>maven-jar-plugin</artifactId>
        <executions>
          <execution>
            <goals>
              <goal>test-jar</goal>
            </goals>
          </execution>
          <execution>
            <!--this 'execution' will produce a hive-exec-$version-core.jar which has
            all classes from ql module, i.e. the same contents as hive-exec-$version.jar would
            have had if there was shade plugin below.  The way shade was configured since 0.13, is
            to override the default jar for ql module with the saded one but keep the same name.
            In other words, ql modules producesd a single uber jar under the module's coordinates,
            i.e. w/o a classifier.  We also need a slim jar that only has classes from ql.  This
            jar will now be with a 'core' classifier to ensure that prior behavior is preserved.
            It would have been better to have a slim jar called hive-exec-$version.jar and a fat
            jar called hive-exec-$version-shaded.jar but doing this now will cause backwards compat.
            issues-->
            <id>core-jar</id>
            <phase>package</phase>
            <goals>
              <goal>jar</goal>
            </goals>
            <configuration>
              <classifier>core</classifier>
            </configuration>
          </execution>
        </executions>
      </plugin>
      <plugin>
        <groupId>org.apache.maven.plugins</groupId>
        <artifactId>maven-shade-plugin</artifactId>
        <executions>
          <execution>
            <id>build-exec-bundle</id>
            <phase>package</phase>
            <goals>
              <goal>shade</goal>
            </goals>
            <configuration>
                <!--also see maven-jar-plugin execution.id=core-jar-->
              <artifactSet>
                <includes>
                  <!-- order is meant to be the same as the ant build -->
                  <include>org.apache.hive:hive-common</include>
                  <include>org.apache.hive:hive-exec</include>
                  <include>org.apache.hive:hive-serde</include>
<<<<<<< HEAD
                  <include>org.apache.hive:hive-llap-client</include>
=======
                  <include>org.apache.hive:hive-metastore</include>
>>>>>>> 0ca9ff86
                  <include>com.esotericsoftware.kryo:kryo</include>
                  <include>org.apache.parquet:parquet-hadoop-bundle</include>
                  <include>org.apache.thrift:libthrift</include>
                  <include>org.apache.thrift:libfb303</include>
                  <include>javax.jdo:jdo-api</include>
                  <include>commons-lang:commons-lang</include>
                  <include>org.apache.commons:commons-lang3</include>
                  <include>org.jodd:jodd-core</include>
                  <include>org.json:json</include>
                  <include>org.apache.avro:avro</include>
                  <include>org.apache.avro:avro-mapred</include>
                  <include>org.apache.hive.shims:hive-shims-0.20S</include>
                  <include>org.apache.hive.shims:hive-shims-0.23</include>
                  <include>org.apache.hive.shims:hive-shims-0.23</include>
                  <include>org.apache.hive.shims:hive-shims-common</include>
                  <include>org.apache.hive:hive-storage-api</include>
                  <include>com.googlecode.javaewah:JavaEWAH</include>
                  <include>javolution:javolution</include>
                  <include>com.google.protobuf:protobuf-java</include>
                  <include>org.iq80.snappy:snappy</include>
                  <include>org.codehaus.jackson:jackson-core-asl</include>
                  <include>org.codehaus.jackson:jackson-mapper-asl</include>
                  <include>com.google.guava:guava</include>
                  <include>net.sf.opencsv:opencsv</include>
                  <include>org.apache.hive:spark-client</include>
                  <include>org.apache.hive:hive-storage-api</include>
                  <include>joda-time:joda-time</include>
                </includes>
              </artifactSet>
              <relocations>
                <relocation>
                  <pattern>com.esotericsoftware</pattern>
                  <shadedPattern>org.apache.hive.com.esotericsoftware</shadedPattern>
                </relocation>
              </relocations>
            </configuration>
          </execution>
        </executions>
      </plugin>
      <plugin>
        <groupId>org.codehaus.mojo</groupId>
        <artifactId>build-helper-maven-plugin</artifactId>
        <executions>
          <execution>
            <id>add-source</id>
            <phase>generate-sources</phase>
            <goals>
              <goal>add-source</goal>
            </goals>
            <configuration>
              <sources>
                <source>src/gen/protobuf/gen-java</source>
                <source>src/gen/thrift/gen-javabean</source>
                <source>${project.build.directory}/generated-sources/java</source>
              </sources>
            </configuration>
          </execution>
          <execution>
            <id>add-test-sources</id>
            <phase>generate-test-sources</phase>
            <goals>
              <goal>add-test-source</goal>
            </goals>
            <configuration>
              <sources>
                <source>${project.build.directory}/generated-test-sources/java</source>
              </sources>
            </configuration>
          </execution>
        </executions>
      </plugin>
    </plugins>
  </build>

</project><|MERGE_RESOLUTION|>--- conflicted
+++ resolved
@@ -709,11 +709,8 @@
                   <include>org.apache.hive:hive-common</include>
                   <include>org.apache.hive:hive-exec</include>
                   <include>org.apache.hive:hive-serde</include>
-<<<<<<< HEAD
                   <include>org.apache.hive:hive-llap-client</include>
-=======
                   <include>org.apache.hive:hive-metastore</include>
->>>>>>> 0ca9ff86
                   <include>com.esotericsoftware.kryo:kryo</include>
                   <include>org.apache.parquet:parquet-hadoop-bundle</include>
                   <include>org.apache.thrift:libthrift</include>
