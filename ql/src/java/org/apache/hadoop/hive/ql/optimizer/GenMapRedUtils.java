/**
 * Licensed to the Apache Software Foundation (ASF) under one
 * or more contributor license agreements.  See the NOTICE file
 * distributed with this work for additional information
 * regarding copyright ownership.  The ASF licenses this file
 * to you under the Apache License, Version 2.0 (the
 * "License"); you may not use this file except in compliance
 * with the License.  You may obtain a copy of the License at
 *
 *     http://www.apache.org/licenses/LICENSE-2.0
 *
 * Unless required by applicable law or agreed to in writing, software
 * distributed under the License is distributed on an "AS IS" BASIS,
 * WITHOUT WARRANTIES OR CONDITIONS OF ANY KIND, either express or implied.
 * See the License for the specific language governing permissions and
 * limitations under the License.
 */

package org.apache.hadoop.hive.ql.optimizer;

import java.io.IOException;
import java.io.Serializable;
import java.util.ArrayList;
import java.util.Arrays;
import java.util.Collections;
import java.util.HashMap;
import java.util.HashSet;
import java.util.Iterator;
import java.util.LinkedHashMap;
import java.util.LinkedHashSet;
import java.util.List;
import java.util.Map;
import java.util.Map.Entry;
import java.util.Properties;
import java.util.Set;

import com.google.common.annotations.VisibleForTesting;
import org.apache.hadoop.conf.Configuration;
import org.apache.hadoop.fs.Path;
import org.apache.hadoop.hive.common.BlobStorageUtils;
import org.apache.hadoop.hive.common.StringInternUtils;
import org.apache.hadoop.hive.conf.HiveConf;
import org.apache.hadoop.hive.conf.HiveConf.ConfVars;
import org.apache.hadoop.hive.metastore.Warehouse;
import org.apache.hadoop.hive.metastore.api.MetaException;
import org.apache.hadoop.hive.ql.CompilationOpContext;
import org.apache.hadoop.hive.ql.Context;
import org.apache.hadoop.hive.ql.ErrorMsg;
import org.apache.hadoop.hive.ql.exec.ColumnInfo;
import org.apache.hadoop.hive.ql.exec.ConditionalTask;
import org.apache.hadoop.hive.ql.exec.DemuxOperator;
import org.apache.hadoop.hive.ql.exec.DependencyCollectionTask;
import org.apache.hadoop.hive.ql.exec.FileSinkOperator;
import org.apache.hadoop.hive.ql.exec.JoinOperator;
import org.apache.hadoop.hive.ql.exec.MapJoinOperator;
import org.apache.hadoop.hive.ql.exec.MoveTask;
import org.apache.hadoop.hive.ql.exec.NodeUtils;
import org.apache.hadoop.hive.ql.exec.Operator;
import org.apache.hadoop.hive.ql.exec.OperatorFactory;
import org.apache.hadoop.hive.ql.exec.OperatorUtils;
import org.apache.hadoop.hive.ql.exec.ReduceSinkOperator;
import org.apache.hadoop.hive.ql.exec.RowSchema;
import org.apache.hadoop.hive.ql.exec.SMBMapJoinOperator;
import org.apache.hadoop.hive.ql.exec.TableScanOperator;
import org.apache.hadoop.hive.ql.exec.Task;
import org.apache.hadoop.hive.ql.exec.TaskFactory;
import org.apache.hadoop.hive.ql.exec.UnionOperator;
import org.apache.hadoop.hive.ql.exec.Utilities;
import org.apache.hadoop.hive.ql.exec.mr.ExecDriver;
import org.apache.hadoop.hive.ql.exec.mr.MapRedTask;
import org.apache.hadoop.hive.ql.exec.spark.SparkTask;
import org.apache.hadoop.hive.ql.hooks.ReadEntity;
import org.apache.hadoop.hive.ql.io.RCFileInputFormat;
import org.apache.hadoop.hive.ql.io.merge.MergeFileWork;
import org.apache.hadoop.hive.ql.io.orc.OrcFileStripeMergeInputFormat;
import org.apache.hadoop.hive.ql.io.orc.OrcInputFormat;
import org.apache.hadoop.hive.ql.io.rcfile.merge.RCFileBlockMergeInputFormat;
import org.apache.hadoop.hive.ql.lockmgr.HiveTxnManager;
import org.apache.hadoop.hive.ql.metadata.Hive;
import org.apache.hadoop.hive.ql.metadata.HiveException;
import org.apache.hadoop.hive.ql.metadata.Partition;
import org.apache.hadoop.hive.ql.metadata.Table;
import org.apache.hadoop.hive.ql.optimizer.GenMRProcContext.GenMRUnionCtx;
import org.apache.hadoop.hive.ql.optimizer.GenMRProcContext.GenMapRedCtx;
import org.apache.hadoop.hive.ql.optimizer.listbucketingpruner.ListBucketingPruner;
import org.apache.hadoop.hive.ql.optimizer.ppr.PartitionPruner;
import org.apache.hadoop.hive.ql.parse.BaseSemanticAnalyzer.TableSpec;
import org.apache.hadoop.hive.ql.parse.ParseContext;
import org.apache.hadoop.hive.ql.parse.PrunedPartitionList;
import org.apache.hadoop.hive.ql.parse.SemanticException;
import org.apache.hadoop.hive.ql.plan.BaseWork;
import org.apache.hadoop.hive.ql.plan.ConditionalResolverMergeFiles;
import org.apache.hadoop.hive.ql.plan.ConditionalResolverMergeFiles.ConditionalResolverMergeFilesCtx;
import org.apache.hadoop.hive.ql.plan.ConditionalWork;
import org.apache.hadoop.hive.ql.plan.DynamicPartitionCtx;
import org.apache.hadoop.hive.ql.plan.ExprNodeDesc;
import org.apache.hadoop.hive.ql.plan.FetchWork;
import org.apache.hadoop.hive.ql.plan.FileMergeDesc;
import org.apache.hadoop.hive.ql.plan.FileSinkDesc;
import org.apache.hadoop.hive.ql.plan.FilterDesc.SampleDesc;
import org.apache.hadoop.hive.ql.plan.DependencyCollectionWork;
import org.apache.hadoop.hive.ql.plan.LoadFileDesc;
import org.apache.hadoop.hive.ql.plan.LoadTableDesc;
import org.apache.hadoop.hive.ql.plan.MapWork;
import org.apache.hadoop.hive.ql.plan.MapredLocalWork;
import org.apache.hadoop.hive.ql.plan.MapredWork;
import org.apache.hadoop.hive.ql.plan.MoveWork;
import org.apache.hadoop.hive.ql.plan.OperatorDesc;
import org.apache.hadoop.hive.ql.plan.OrcFileMergeDesc;
import org.apache.hadoop.hive.ql.plan.PartitionDesc;
import org.apache.hadoop.hive.ql.plan.PlanUtils;
import org.apache.hadoop.hive.ql.plan.RCFileMergeDesc;
import org.apache.hadoop.hive.ql.plan.ReduceSinkDesc;
import org.apache.hadoop.hive.ql.plan.ReduceWork;
import org.apache.hadoop.hive.ql.plan.SparkWork;
import org.apache.hadoop.hive.ql.plan.StatsWork;
import org.apache.hadoop.hive.ql.plan.TableDesc;
import org.apache.hadoop.hive.ql.plan.TableScanDesc;
import org.apache.hadoop.hive.ql.plan.TezWork;
import org.apache.hadoop.hive.ql.session.LineageState;
import org.apache.hadoop.hive.ql.session.SessionState;
import org.apache.hadoop.hive.serde2.SerDeException;
import org.apache.hadoop.hive.serde2.objectinspector.StructObjectInspector;
import org.apache.hadoop.hive.serde2.typeinfo.TypeInfoFactory;
import org.apache.hadoop.mapred.InputFormat;
import org.slf4j.Logger;
import org.slf4j.LoggerFactory;

import com.google.common.base.Preconditions;
import com.google.common.collect.Interner;

/**
 * General utility common functions for the Processor to convert operator into
 * map-reduce tasks.
 */
public final class GenMapRedUtils {
  private static final Logger LOG = LoggerFactory.getLogger("org.apache.hadoop.hive.ql.optimizer.GenMapRedUtils");

  public static boolean needsTagging(ReduceWork rWork) {
    return rWork != null && (rWork.getReducer().getClass() == JoinOperator.class ||
         rWork.getReducer().getClass() == DemuxOperator.class);
  }
  /**
   * Initialize the current plan by adding it to root tasks.
   *
   * @param op
   *          the reduce sink operator encountered
   * @param opProcCtx
   *          processing context
   */
  public static void initPlan(ReduceSinkOperator op, GenMRProcContext opProcCtx)
      throws SemanticException {
    Operator<? extends OperatorDesc> reducer = op.getChildOperators().get(0);
    Map<Operator<? extends OperatorDesc>, GenMapRedCtx> mapCurrCtx =
        opProcCtx.getMapCurrCtx();
    GenMapRedCtx mapredCtx = mapCurrCtx.get(op.getParentOperators().get(0));
    Task<? extends Serializable> currTask = mapredCtx.getCurrTask();
    MapredWork plan = (MapredWork) currTask.getWork();
    HashMap<Operator<? extends OperatorDesc>, Task<? extends Serializable>> opTaskMap =
        opProcCtx.getOpTaskMap();
    TableScanOperator currTopOp = opProcCtx.getCurrTopOp();

    opTaskMap.put(reducer, currTask);
    plan.setReduceWork(new ReduceWork());
    plan.getReduceWork().setReducer(reducer);
    ReduceSinkDesc desc = op.getConf();

    plan.getReduceWork().setNumReduceTasks(desc.getNumReducers());

    if (needsTagging(plan.getReduceWork())) {
      plan.getReduceWork().setNeedsTagging(true);
    }

    assert currTopOp != null;
    String currAliasId = opProcCtx.getCurrAliasId();

    if (!opProcCtx.isSeenOp(currTask, currTopOp)) {
      setTaskPlan(currAliasId, currTopOp, currTask, false, opProcCtx);
    }

    currTopOp = null;
    currAliasId = null;

    opProcCtx.setCurrTask(currTask);
    opProcCtx.setCurrTopOp(currTopOp);
    opProcCtx.setCurrAliasId(currAliasId);
  }


  /**
   * Initialize the current union plan.
   *
   * @param op
   *          the reduce sink operator encountered
   * @param opProcCtx
   *          processing context
   */
  public static void initUnionPlan(ReduceSinkOperator op, UnionOperator currUnionOp,
      GenMRProcContext opProcCtx,
      Task<? extends Serializable> unionTask) throws SemanticException {
    Operator<? extends OperatorDesc> reducer = op.getChildOperators().get(0);

    MapredWork plan = (MapredWork) unionTask.getWork();
    HashMap<Operator<? extends OperatorDesc>, Task<? extends Serializable>> opTaskMap =
        opProcCtx.getOpTaskMap();

    opTaskMap.put(reducer, unionTask);

    plan.setReduceWork(new ReduceWork());
    plan.getReduceWork().setReducer(reducer);
    plan.getReduceWork().setReducer(reducer);
    ReduceSinkDesc desc = op.getConf();

    plan.getReduceWork().setNumReduceTasks(desc.getNumReducers());

    if (needsTagging(plan.getReduceWork())) {
      plan.getReduceWork().setNeedsTagging(true);
    }

    initUnionPlan(opProcCtx, currUnionOp, unionTask, false);
  }

  private static void setUnionPlan(GenMRProcContext opProcCtx,
      boolean local, Task<? extends Serializable> currTask, GenMRUnionCtx uCtx,
      boolean mergeTask) throws SemanticException {
    TableScanOperator currTopOp = opProcCtx.getCurrTopOp();

    if (currTopOp != null) {
      String currAliasId = opProcCtx.getCurrAliasId();
      if (mergeTask || !opProcCtx.isSeenOp(currTask, currTopOp)) {
        setTaskPlan(currAliasId, currTopOp, currTask, local, opProcCtx);
      }
      currTopOp = null;
      opProcCtx.setCurrTopOp(currTopOp);
    } else {
      List<String> taskTmpDirLst = uCtx.getTaskTmpDir();
      if ((taskTmpDirLst != null) && !(taskTmpDirLst.isEmpty())) {
        List<TableDesc> tt_descLst = uCtx.getTTDesc();
        assert !taskTmpDirLst.isEmpty() && !tt_descLst.isEmpty();
        assert taskTmpDirLst.size() == tt_descLst.size();
        int size = taskTmpDirLst.size();
        assert local == false;

        List<TableScanOperator> topOperators =
            uCtx.getListTopOperators();

        MapredWork plan = (MapredWork) currTask.getWork();
        for (int pos = 0; pos < size; pos++) {
          String taskTmpDir = taskTmpDirLst.get(pos);
          TableDesc tt_desc = tt_descLst.get(pos);
          MapWork mWork = plan.getMapWork();
          if (mWork.getPathToAliases().get(taskTmpDir) == null) {
            taskTmpDir = taskTmpDir.intern();
            Path taskTmpDirPath = StringInternUtils.internUriStringsInPath(new Path(taskTmpDir));
            mWork.removePathToAlias(taskTmpDirPath);
            mWork.addPathToAlias(taskTmpDirPath, taskTmpDir);
            mWork.addPathToPartitionInfo(taskTmpDirPath, new PartitionDesc(tt_desc, null));
            mWork.getAliasToWork().put(taskTmpDir, topOperators.get(pos));
          }
        }
      }
    }
  }

  /*
   * It is a idempotent function to add various intermediate files as the source
   * for the union. The plan has already been created.
   */
  public static void initUnionPlan(GenMRProcContext opProcCtx, UnionOperator currUnionOp,
      Task<? extends Serializable> currTask, boolean local)
      throws SemanticException {
    // In case of lateral views followed by a join, the same tree
    // can be traversed more than one
    if (currUnionOp != null) {
      GenMRUnionCtx uCtx = opProcCtx.getUnionTask(currUnionOp);
      assert uCtx != null;
      setUnionPlan(opProcCtx, local, currTask, uCtx, false);
    }
  }

  /*
   * join current union task to old task
   */
  public static void joinUnionPlan(GenMRProcContext opProcCtx,
      UnionOperator currUnionOp,
      Task<? extends Serializable> currentUnionTask,
      Task<? extends Serializable> existingTask, boolean local)
      throws SemanticException {
    assert currUnionOp != null;
    GenMRUnionCtx uCtx = opProcCtx.getUnionTask(currUnionOp);
    assert uCtx != null;

    setUnionPlan(opProcCtx, local, existingTask, uCtx, true);

    List<Task<? extends Serializable>> parTasks = null;
    if (opProcCtx.getRootTasks().contains(currentUnionTask)) {
      opProcCtx.getRootTasks().remove(currentUnionTask);
      if (!opProcCtx.getRootTasks().contains(existingTask) &&
          (existingTask.getParentTasks() == null || existingTask.getParentTasks().isEmpty())) {
        opProcCtx.getRootTasks().add(existingTask);
      }
    }

    if ((currentUnionTask != null) && (currentUnionTask.getParentTasks() != null)
        && !currentUnionTask.getParentTasks().isEmpty()) {
      parTasks = new ArrayList<Task<? extends Serializable>>();
      parTasks.addAll(currentUnionTask.getParentTasks());
      Object[] parTaskArr = parTasks.toArray();
      for (Object parTask : parTaskArr) {
        ((Task<? extends Serializable>) parTask)
            .removeDependentTask(currentUnionTask);
      }
    }

    if ((currentUnionTask != null) && (parTasks != null)) {
      for (Task<? extends Serializable> parTask : parTasks) {
        parTask.addDependentTask(existingTask);
        if (opProcCtx.getRootTasks().contains(existingTask)) {
          opProcCtx.getRootTasks().remove(existingTask);
        }
      }
    }

    opProcCtx.setCurrTask(existingTask);
  }

  /**
   * Merge the current task into the old task for the reducer
   *
   * @param currTask
   *          the current task for the current reducer
   * @param oldTask
   *          the old task for the current reducer
   * @param opProcCtx
   *          processing context
   */
  public static void joinPlan(Task<? extends Serializable> currTask,
      Task<? extends Serializable> oldTask, GenMRProcContext opProcCtx)
      throws SemanticException {
    assert currTask != null && oldTask != null;

    TableScanOperator currTopOp = opProcCtx.getCurrTopOp();
    List<Task<? extends Serializable>> parTasks = null;
    // terminate the old task and make current task dependent on it
    if (currTask.getParentTasks() != null
        && !currTask.getParentTasks().isEmpty()) {
      parTasks = new ArrayList<Task<? extends Serializable>>();
      parTasks.addAll(currTask.getParentTasks());

      Object[] parTaskArr = parTasks.toArray();
      for (Object element : parTaskArr) {
        ((Task<? extends Serializable>) element).removeDependentTask(currTask);
      }
    }

    if (currTopOp != null) {
      mergeInput(currTopOp, opProcCtx, oldTask, false);
    }

    if (parTasks != null) {
      for (Task<? extends Serializable> parTask : parTasks) {
        parTask.addDependentTask(oldTask);
      }
    }

    if (oldTask instanceof MapRedTask && currTask instanceof MapRedTask) {
      ((MapRedTask)currTask).getWork().getMapWork()
        .mergingInto(((MapRedTask) oldTask).getWork().getMapWork());
    }

    opProcCtx.setCurrTopOp(null);
    opProcCtx.setCurrTask(oldTask);
  }

  /**
   * If currTopOp is not set for input of the task, add input for to the task
   */
  static boolean mergeInput(TableScanOperator currTopOp,
      GenMRProcContext opProcCtx, Task<? extends Serializable> task, boolean local)
      throws SemanticException {
    if (!opProcCtx.isSeenOp(task, currTopOp)) {
      String currAliasId = opProcCtx.getCurrAliasId();
      setTaskPlan(currAliasId, currTopOp, task, local, opProcCtx);
      return true;
    }
    return false;
  }

  /**
   * Met cRS in pRS(parentTask)-cRS-OP(childTask) case
   * Split and link two tasks by temporary file : pRS-FS / TS-cRS-OP
   */
  static void splitPlan(ReduceSinkOperator cRS,
      Task<? extends Serializable> parentTask, Task<? extends Serializable> childTask,
      GenMRProcContext opProcCtx) throws SemanticException {
    assert parentTask != null && childTask != null;
    splitTasks(cRS, parentTask, childTask, opProcCtx);
  }

  /**
   * Met cRS in pOP(parentTask with RS)-cRS-cOP(noTask) case
   * Create new child task for cRS-cOP and link two tasks by temporary file : pOP-FS / TS-cRS-cOP
   *
   * @param cRS
   *          the reduce sink operator encountered
   * @param opProcCtx
   *          processing context
   */
  static void splitPlan(ReduceSinkOperator cRS, GenMRProcContext opProcCtx)
      throws SemanticException {
    // Generate a new task
    ParseContext parseCtx = opProcCtx.getParseCtx();
    Task<? extends Serializable> parentTask = opProcCtx.getCurrTask();

    MapredWork childPlan = getMapRedWork(parseCtx);
    Task<? extends Serializable> childTask = TaskFactory.get(childPlan, parseCtx
        .getConf());
    Operator<? extends OperatorDesc> reducer = cRS.getChildOperators().get(0);

    // Add the reducer
    ReduceWork rWork = new ReduceWork();
    childPlan.setReduceWork(rWork);
    rWork.setReducer(reducer);
    ReduceSinkDesc desc = cRS.getConf();
    childPlan.getReduceWork().setNumReduceTasks(new Integer(desc.getNumReducers()));

    opProcCtx.getOpTaskMap().put(reducer, childTask);

    splitTasks(cRS, parentTask, childTask, opProcCtx);
  }

  /**
   * set the current task in the mapredWork.
   *
   * @param alias_id
   *          current alias
   * @param topOp
   *          the top operator of the stack
   * @param plan
   *          current plan
   * @param local
   *          whether you need to add to map-reduce or local work
   * @param opProcCtx
   *          processing context
   */
  public static void setTaskPlan(String alias_id,
      TableScanOperator topOp, Task<?> task, boolean local,
      GenMRProcContext opProcCtx) throws SemanticException {
    setTaskPlan(alias_id, topOp, task, local, opProcCtx, null);
  }

  /**
   * set the current task in the mapredWork.
   *
   * @param alias_id
   *          current alias
   * @param topOp
   *          the top operator of the stack
   * @param plan
   *          current plan
   * @param local
   *          whether you need to add to map-reduce or local work
   * @param opProcCtx
   *          processing context
   * @param pList
   *          pruned partition list. If it is null it will be computed on-the-fly.
   */
  public static void setTaskPlan(String alias_id,
      TableScanOperator topOp, Task<?> task, boolean local,
      GenMRProcContext opProcCtx, PrunedPartitionList pList) throws SemanticException {
    setMapWork(((MapredWork) task.getWork()).getMapWork(), opProcCtx.getParseCtx(),
        opProcCtx.getInputs(), pList, topOp, alias_id, opProcCtx.getConf(), local);
    opProcCtx.addSeenOp(task, topOp);
  }

  /**
   * initialize MapWork
   *
   * @param alias_id
   *          current alias
   * @param topOp
   *          the top operator of the stack
   * @param plan
   *          map work to initialize
   * @param local
   *          whether you need to add to map-reduce or local work
   * @param pList
   *          pruned partition list. If it is null it will be computed on-the-fly.
   * @param inputs
   *          read entities for the map work
   * @param conf
   *          current instance of hive conf
   */
  public static void setMapWork(MapWork plan, ParseContext parseCtx, Set<ReadEntity> inputs,
      PrunedPartitionList partsList, TableScanOperator tsOp, String alias_id,
      HiveConf conf, boolean local) throws SemanticException {
    ArrayList<Path> partDir = new ArrayList<Path>();
    ArrayList<PartitionDesc> partDesc = new ArrayList<PartitionDesc>();
    boolean isAcidTable = false;

    Path tblDir = null;
    plan.setNameToSplitSample(parseCtx.getNameToSplitSample());

    if (partsList == null) {
      try {
        partsList = PartitionPruner.prune(tsOp, parseCtx, alias_id);
        isAcidTable = tsOp.getConf().isAcidTable();
      } catch (SemanticException e) {
        throw e;
      }
    }

    // Generate the map work for this alias_id
    // pass both confirmed and unknown partitions through the map-reduce
    // framework
    Set<Partition> parts = partsList.getPartitions();
    PartitionDesc aliasPartnDesc = null;
    try {
      if (!parts.isEmpty()) {
        aliasPartnDesc = Utilities.getPartitionDesc(parts.iterator().next());
      }
    } catch (HiveException e) {
      LOG.error(org.apache.hadoop.util.StringUtils.stringifyException(e));
      throw new SemanticException(e.getMessage(), e);
    }

    // The table does not have any partitions
    if (aliasPartnDesc == null) {
      aliasPartnDesc = new PartitionDesc(Utilities.getTableDesc(tsOp
          .getConf().getTableMetadata()), null);
    }

    Map<String, String> props = tsOp.getConf().getOpProps();
    if (props != null) {
      Properties target = aliasPartnDesc.getProperties();
      target.putAll(props);
    }

    plan.getAliasToPartnInfo().put(alias_id, aliasPartnDesc);

    long sizeNeeded = Integer.MAX_VALUE;
    int fileLimit = -1;
    if (parseCtx.getGlobalLimitCtx().isEnable()) {
      if (isAcidTable) {
        LOG.info("Skip Global Limit optimization for ACID table");
        parseCtx.getGlobalLimitCtx().disableOpt();
      } else {
        long sizePerRow = HiveConf.getLongVar(parseCtx.getConf(),
            HiveConf.ConfVars.HIVELIMITMAXROWSIZE);
        sizeNeeded = (parseCtx.getGlobalLimitCtx().getGlobalOffset()
            + parseCtx.getGlobalLimitCtx().getGlobalLimit()) * sizePerRow;
        // for the optimization that reduce number of input file, we limit number
        // of files allowed. If more than specific number of files have to be
        // selected, we skip this optimization. Since having too many files as
        // inputs can cause unpredictable latency. It's not necessarily to be
        // cheaper.
        fileLimit =
            HiveConf.getIntVar(parseCtx.getConf(), HiveConf.ConfVars.HIVELIMITOPTLIMITFILE);

        if (sizePerRow <= 0 || fileLimit <= 0) {
          LOG.info("Skip optimization to reduce input size of 'limit'");
          parseCtx.getGlobalLimitCtx().disableOpt();
        } else if (parts.isEmpty()) {
          LOG.info("Empty input: skip limit optimization");
        } else {
          LOG.info("Try to reduce input size for 'limit' " +
              "sizeNeeded: " + sizeNeeded +
              "  file limit : " + fileLimit);
        }
      }
    }
    boolean isFirstPart = true;
    boolean emptyInput = true;
    boolean singlePartition = (parts.size() == 1);

    // Track the dependencies for the view. Consider a query like: select * from V;
    // where V is a view of the form: select * from T
    // The dependencies should include V at depth 0, and T at depth 1 (inferred).
    Map<String, ReadEntity> viewToInput = parseCtx.getViewAliasToInput();
    ReadEntity parentViewInfo = PlanUtils.getParentViewInfo(alias_id, viewToInput);

    // The table should also be considered a part of inputs, even if the table is a
    // partitioned table and whether any partition is selected or not

    //This read entity is a direct read entity and not an indirect read (that is when
    // this is being read because it is a dependency of a view).
    boolean isDirectRead = (parentViewInfo == null);
    TableDesc tblDesc = null;
    boolean initTableDesc = false;

    PlanUtils.addPartitionInputs(parts, inputs, parentViewInfo, isDirectRead);

    for (Partition part: parts) {
      // Later the properties have to come from the partition as opposed
      // to from the table in order to support versioning.
      Path[] paths = null;
      SampleDesc sampleDescr = parseCtx.getOpToSamplePruner().get(tsOp);

      // Lookup list bucketing pruner
      Map<String, ExprNodeDesc> partToPruner = parseCtx.getOpToPartToSkewedPruner().get(tsOp);
      ExprNodeDesc listBucketingPruner = (partToPruner != null) ? partToPruner.get(part.getName())
          : null;

      if (sampleDescr != null) {
        assert (listBucketingPruner == null) : "Sampling and list bucketing can't coexit.";
        paths = SamplePruner.prune(part, sampleDescr);
        parseCtx.getGlobalLimitCtx().disableOpt();
      } else if (listBucketingPruner != null) {
        assert (sampleDescr == null) : "Sampling and list bucketing can't coexist.";
        /* Use list bucketing prunner's path. */
        paths = ListBucketingPruner.prune(parseCtx, part, listBucketingPruner);
      } else {
        // Now we only try the first partition, if the first partition doesn't
        // contain enough size, we change to normal mode.
        if (parseCtx.getGlobalLimitCtx().isEnable()) {
          if (isFirstPart) {
            long sizeLeft = sizeNeeded;
            ArrayList<Path> retPathList = new ArrayList<Path>();
            SamplePruner.LimitPruneRetStatus status = SamplePruner.limitPrune(part, sizeLeft,
                fileLimit, retPathList);
            if (status.equals(SamplePruner.LimitPruneRetStatus.NoFile)) {
              continue;
            } else if (status.equals(SamplePruner.LimitPruneRetStatus.NotQualify)) {
              LOG.info("Use full input -- first " + fileLimit + " files are more than "
                  + sizeNeeded
                  + " bytes");

              parseCtx.getGlobalLimitCtx().disableOpt();

            } else {
              emptyInput = false;
              paths = new Path[retPathList.size()];
              int index = 0;
              for (Path path : retPathList) {
                paths[index++] = path;
              }
              if (status.equals(SamplePruner.LimitPruneRetStatus.NeedAllFiles) && singlePartition) {
                // if all files are needed to meet the size limit, we disable
                // optimization. It usually happens for empty table/partition or
                // table/partition with only one file. By disabling this
                // optimization, we can avoid retrying the query if there is
                // not sufficient rows.
                parseCtx.getGlobalLimitCtx().disableOpt();
              }
            }
            isFirstPart = false;
          } else {
            paths = new Path[0];
          }
        }
        if (!parseCtx.getGlobalLimitCtx().isEnable()) {
          paths = part.getPath();
        }
      }

      // is it a partitioned table ?
      if (!part.getTable().isPartitioned()) {
        assert (tblDir == null);

        tblDir = paths[0];
        if (!initTableDesc) {
          tblDesc = Utilities.getTableDesc(part.getTable());
          initTableDesc = true;
        }
      } else if (tblDesc == null) {
        if (!initTableDesc) {
          tblDesc = Utilities.getTableDesc(part.getTable());
          initTableDesc = true;
        }
      }

      if (props != null) {
        Properties target = tblDesc.getProperties();
        target.putAll(props);
      }

      for (Path p : paths) {
        if (p == null) {
          continue;
        }
        String path = p.toString();
        if (LOG.isDebugEnabled()) {
          LOG.debug("Adding " + path + " of table " + alias_id);
        }

        partDir.add(p);
        try {
          if (part.getTable().isPartitioned()) {
            partDesc.add(Utilities.getPartitionDesc(part));
          }
          else {
            partDesc.add(Utilities.getPartitionDescFromTableDesc(tblDesc, part, false));
          }
        } catch (HiveException e) {
          LOG.error(org.apache.hadoop.util.StringUtils.stringifyException(e));
          throw new SemanticException(e.getMessage(), e);
        }
      }
    }

    if (emptyInput) {
      parseCtx.getGlobalLimitCtx().disableOpt();
    }

    Utilities.addSchemaEvolutionToTableScanOperator(partsList.getSourceTable(),tsOp);

    Iterator<Path> iterPath = partDir.iterator();
    Iterator<PartitionDesc> iterPartnDesc = partDesc.iterator();

    if (!local) {
      while (iterPath.hasNext()) {
        assert iterPartnDesc.hasNext();
        Path path = iterPath.next();

        PartitionDesc prtDesc = iterPartnDesc.next();

        // Add the path to alias mapping
        plan.addPathToAlias(path,alias_id);
        plan.addPathToPartitionInfo(path, prtDesc);
        if (LOG.isDebugEnabled()) {
          LOG.debug("Information added for path " + path);
        }
      }

      assert plan.getAliasToWork().get(alias_id) == null;
      plan.getAliasToWork().put(alias_id, tsOp);
    } else {
      // populate local work if needed
      MapredLocalWork localPlan = plan.getMapRedLocalWork();
      if (localPlan == null) {
        localPlan = new MapredLocalWork(
            new LinkedHashMap<String, Operator<? extends OperatorDesc>>(),
            new LinkedHashMap<String, FetchWork>());
      }

      assert localPlan.getAliasToWork().get(alias_id) == null;
      assert localPlan.getAliasToFetchWork().get(alias_id) == null;
      localPlan.getAliasToWork().put(alias_id, tsOp);
      if (tblDir == null) {
        tblDesc = Utilities.getTableDesc(partsList.getSourceTable());
        localPlan.getAliasToFetchWork().put(
            alias_id,
            new FetchWork(partDir, partDesc, tblDesc));
      } else {
        localPlan.getAliasToFetchWork().put(alias_id,
            new FetchWork(tblDir, tblDesc));
      }
      plan.setMapRedLocalWork(localPlan);
    }
  }

  /**
   * set the current task in the mapredWork.
   *
   * @param alias
   *          current alias
   * @param topOp
   *          the top operator of the stack
   * @param plan
   *          current plan
   * @param local
   *          whether you need to add to map-reduce or local work
   * @param tt_desc
   *          table descriptor
   * @throws SerDeException
   */
  public static void setTaskPlan(Path path, String alias,
      Operator<? extends OperatorDesc> topOp, MapWork plan, boolean local,
      TableDesc tt_desc) throws SemanticException {

    if (path == null || alias == null) {
      return;
    }

    if (topOp instanceof TableScanOperator) {
      try {
        Utilities.addSchemaEvolutionToTableScanOperator(
          (StructObjectInspector) tt_desc.getDeserializer().getObjectInspector(),
          (TableScanOperator) topOp);
      } catch (Exception e) {
        throw new SemanticException(e);
      }
    }

    if (!local) {
      plan.addPathToAlias(path, alias);
      plan.addPathToPartitionInfo(path, new PartitionDesc(tt_desc, null));
      plan.getAliasToWork().put(alias, topOp);
    } else {
      // populate local work if needed
      MapredLocalWork localPlan = plan.getMapRedLocalWork();
      if (localPlan == null) {
        localPlan = new MapredLocalWork(
            new LinkedHashMap<String, Operator<? extends OperatorDesc>>(),
            new LinkedHashMap<String, FetchWork>());
      }

      assert localPlan.getAliasToWork().get(alias) == null;
      assert localPlan.getAliasToFetchWork().get(alias) == null;
      localPlan.getAliasToWork().put(alias, topOp);
      localPlan.getAliasToFetchWork().put(alias, new FetchWork(new Path(alias), tt_desc));
      plan.setMapRedLocalWork(localPlan);
    }
  }

  /**
   * Set key and value descriptor
   * @param work RedueWork
   * @param rs ReduceSinkOperator
   */
  public static void setKeyAndValueDesc(ReduceWork work, ReduceSinkOperator rs) {
    work.setKeyDesc(rs.getConf().getKeySerializeInfo());
    int tag = Math.max(0, rs.getConf().getTag());
    List<TableDesc> tagToSchema = work.getTagToValueDesc();
    while (tag + 1 > tagToSchema.size()) {
      tagToSchema.add(null);
    }
    tagToSchema.set(tag, rs.getConf().getValueSerializeInfo());
  }

  /**
   * set key and value descriptor.
   *
   * @param plan
   *          current plan
   * @param topOp
   *          current top operator in the path
   */
  public static void setKeyAndValueDesc(ReduceWork plan,
      Operator<? extends OperatorDesc> topOp) {
    if (topOp == null) {
      return;
    }

    if (topOp instanceof ReduceSinkOperator) {
      ReduceSinkOperator rs = (ReduceSinkOperator) topOp;
      setKeyAndValueDesc(plan, rs);
    } else {
      List<Operator<? extends OperatorDesc>> children = topOp.getChildOperators();
      if (children != null) {
        for (Operator<? extends OperatorDesc> op : children) {
          setKeyAndValueDesc(plan, op);
        }
      }
    }
  }

  /**
   * Set the key and value description for all the tasks rooted at the given
   * task. Loops over all the tasks recursively.
   *
   * @param task
   */
  public static void setKeyAndValueDescForTaskTree(Task<? extends Serializable> task) {

    if (task instanceof ConditionalTask) {
      List<Task<? extends Serializable>> listTasks = ((ConditionalTask) task)
          .getListTasks();
      for (Task<? extends Serializable> tsk : listTasks) {
        setKeyAndValueDescForTaskTree(tsk);
      }
    } else if (task instanceof ExecDriver) {
      MapredWork work = (MapredWork) task.getWork();
      work.getMapWork().deriveExplainAttributes();
      HashMap<String, Operator<? extends OperatorDesc>> opMap = work
          .getMapWork().getAliasToWork();
      if (opMap != null && !opMap.isEmpty()) {
        for (Operator<? extends OperatorDesc> op : opMap.values()) {
          setKeyAndValueDesc(work.getReduceWork(), op);
        }
      }
    } else if (task != null && (task.getWork() instanceof TezWork)) {
      TezWork work = (TezWork)task.getWork();
      for (BaseWork w : work.getAllWorkUnsorted()) {
        if (w instanceof MapWork) {
          ((MapWork)w).deriveExplainAttributes();
        }
      }
    } else if (task instanceof SparkTask) {
      SparkWork work = (SparkWork) task.getWork();
      for (BaseWork w : work.getAllWorkUnsorted()) {
        if (w instanceof MapWork) {
          ((MapWork) w).deriveExplainAttributes();
        }
      }
    }

    if (task.getChildTasks() == null) {
      return;
    }

    for (Task<? extends Serializable> childTask : task.getChildTasks()) {
      setKeyAndValueDescForTaskTree(childTask);
    }
  }

  /**
   * Called at the end of TaskCompiler::compile to derive final
   * explain attributes based on previous compilation.
   */
  public static void deriveFinalExplainAttributes(
      Task<? extends Serializable> task, Configuration conf) {
    // TODO: deriveExplainAttributes should be called here, code is too fragile to move it around.
    if (task instanceof ConditionalTask) {
      for (Task<? extends Serializable> tsk : ((ConditionalTask) task).getListTasks()) {
        deriveFinalExplainAttributes(tsk, conf);
      }
    } else if (task instanceof ExecDriver) {
      MapredWork work = (MapredWork) task.getWork();
      work.getMapWork().deriveLlap(conf, true);
    } else if (task != null && (task.getWork() instanceof TezWork)) {
      TezWork work = (TezWork)task.getWork();
      for (BaseWork w : work.getAllWorkUnsorted()) {
        if (w instanceof MapWork) {
          ((MapWork)w).deriveLlap(conf, false);
        }
      }
    } else if (task instanceof SparkTask) {
      SparkWork work = (SparkWork) task.getWork();
      for (BaseWork w : work.getAllWorkUnsorted()) {
        if (w instanceof MapWork) {
          ((MapWork) w).deriveLlap(conf, false);
        }
      }
    }

    if (task.getChildTasks() == null) {
      return;
    }

    for (Task<? extends Serializable> childTask : task.getChildTasks()) {
      deriveFinalExplainAttributes(childTask, conf);
    }
  }

  public static void internTableDesc(Task<?> task, Interner<TableDesc> interner) {

    if (task instanceof ConditionalTask) {
      for (Task tsk : ((ConditionalTask) task).getListTasks()) {
        internTableDesc(tsk, interner);
      }
    } else if (task instanceof ExecDriver) {
      MapredWork work = (MapredWork) task.getWork();
      work.getMapWork().internTable(interner);
    } else if (task != null && (task.getWork() instanceof TezWork)) {
      TezWork work = (TezWork)task.getWork();
      for (BaseWork w : work.getAllWorkUnsorted()) {
        if (w instanceof MapWork) {
          ((MapWork)w).internTable(interner);
        }
      }
    }
    if (task.getNumChild() > 0) {
      for (Task childTask : task.getChildTasks()) {
        internTableDesc(childTask, interner);
      }
    }
  }

  /**
   * create a new plan and return.
   *
   * @return the new plan
   */
  public static MapredWork getMapRedWork(ParseContext parseCtx) {
    MapredWork work = getMapRedWorkFromConf(parseCtx.getConf());
    work.getMapWork().setNameToSplitSample(parseCtx.getNameToSplitSample());
    return work;
  }

  /**
   * create a new plan and return. The pan won't contain the name to split
   * sample information in parse context.
   *
   * @return the new plan
   */
  public static MapredWork getMapRedWorkFromConf(HiveConf conf) {
    MapredWork mrWork = new MapredWork();
    MapWork work = mrWork.getMapWork();

    boolean mapperCannotSpanPartns =
        conf.getBoolVar(
            HiveConf.ConfVars.HIVE_MAPPER_CANNOT_SPAN_MULTIPLE_PARTITIONS);
    work.setMapperCannotSpanPartns(mapperCannotSpanPartns);
    work.setPathToAliases(new LinkedHashMap<Path, ArrayList<String>>());
    work.setPathToPartitionInfo(new LinkedHashMap<Path, PartitionDesc>());
    work.setAliasToWork(new LinkedHashMap<String, Operator<? extends OperatorDesc>>());
    return mrWork;
  }

  public static TableScanOperator createTemporaryTableScanOperator(
      CompilationOpContext ctx, RowSchema rowSchema) {
    TableScanOperator tableScanOp =
        (TableScanOperator) OperatorFactory.get(ctx, new TableScanDesc(null), rowSchema);
    // Set needed columns for this dummy TableScanOperator
    List<Integer> neededColumnIds = new ArrayList<Integer>();
    List<String> neededColumnNames = new ArrayList<String>();
    List<ColumnInfo> parentColumnInfos = rowSchema.getSignature();
    for (int i = 0 ; i < parentColumnInfos.size(); i++) {
      neededColumnIds.add(i);
      neededColumnNames.add(parentColumnInfos.get(i).getInternalName());
    }
    tableScanOp.setNeededColumnIDs(neededColumnIds);
    tableScanOp.setNeededColumns(neededColumnNames);
    tableScanOp.setReferencedColumns(neededColumnNames);
    return tableScanOp;
  }

  /**
   * Break the pipeline between parent and child, and then
   * output data generated by parent to a temporary file stored in taskTmpDir.
   * A FileSinkOperator is added after parent to output the data.
   * Before child, we add a TableScanOperator to load data stored in the temporary
   * file back.
   * @param parent
   * @param child
   * @param taskTmpDir
   * @param tt_desc
   * @param parseCtx
   * @return The TableScanOperator inserted before child.
   */
  public static TableScanOperator createTemporaryFile(
      Operator<? extends OperatorDesc> parent, Operator<? extends OperatorDesc> child,
      Path taskTmpDir, TableDesc tt_desc, ParseContext parseCtx) {

    // Create a FileSinkOperator for the file name of taskTmpDir
    boolean compressIntermediate =
        parseCtx.getConf().getBoolVar(HiveConf.ConfVars.COMPRESSINTERMEDIATE);
    FileSinkDesc desc = new FileSinkDesc(taskTmpDir, tt_desc, compressIntermediate);
    if (compressIntermediate) {
      desc.setCompressCodec(parseCtx.getConf().getVar(
          HiveConf.ConfVars.COMPRESSINTERMEDIATECODEC));
      desc.setCompressType(parseCtx.getConf().getVar(
          HiveConf.ConfVars.COMPRESSINTERMEDIATETYPE));
    }
    Operator<? extends OperatorDesc> fileSinkOp = OperatorFactory.get(
        parent.getCompilationOpContext(), desc, parent.getSchema());

    // Connect parent to fileSinkOp
    parent.replaceChild(child, fileSinkOp);
    fileSinkOp.setParentOperators(Utilities.makeList(parent));

    // Create a dummy TableScanOperator for the file generated through fileSinkOp
    TableScanOperator tableScanOp = createTemporaryTableScanOperator(
        parent.getCompilationOpContext(), parent.getSchema());

    // Connect this TableScanOperator to child.
    tableScanOp.setChildOperators(Utilities.makeList(child));
    child.replaceParent(parent, tableScanOp);

    return tableScanOp;
  }

  @SuppressWarnings("nls")
  /**
   * Split two tasks by creating a temporary file between them.
   *
   * @param op reduce sink operator being processed
   * @param parentTask the parent task
   * @param childTask the child task
   * @param opProcCtx context
   **/
  private static void splitTasks(ReduceSinkOperator op,
      Task<? extends Serializable> parentTask, Task<? extends Serializable> childTask,
      GenMRProcContext opProcCtx) throws SemanticException {
    if (op.getNumParent() != 1) {
      throw new IllegalStateException("Expecting operator " + op + " to have one parent. " +
          "But found multiple parents : " + op.getParentOperators());
    }

    ParseContext parseCtx = opProcCtx.getParseCtx();
    parentTask.addDependentTask(childTask);

    // Root Task cannot depend on any other task, therefore childTask cannot be
    // a root Task
    List<Task<? extends Serializable>> rootTasks = opProcCtx.getRootTasks();
    if (rootTasks.contains(childTask)) {
      rootTasks.remove(childTask);
    }

    // Generate the temporary file name
    Context baseCtx = parseCtx.getContext();
    Path taskTmpDir = baseCtx.getMRTmpPath();

    Operator<? extends OperatorDesc> parent = op.getParentOperators().get(0);
    TableDesc tt_desc = PlanUtils.getIntermediateFileTableDesc(PlanUtils
        .getFieldSchemasFromRowSchema(parent.getSchema(), "temporarycol"));

    // Create the temporary file, its corresponding FileSinkOperaotr, and
    // its corresponding TableScanOperator.
    TableScanOperator tableScanOp =
        createTemporaryFile(parent, op, taskTmpDir, tt_desc, parseCtx);

    Map<Operator<? extends OperatorDesc>, GenMapRedCtx> mapCurrCtx =
        opProcCtx.getMapCurrCtx();
    mapCurrCtx.put(tableScanOp, new GenMapRedCtx(childTask, null));

    String streamDesc = taskTmpDir.toUri().toString();
    MapredWork cplan = (MapredWork) childTask.getWork();

    if (needsTagging(cplan.getReduceWork())) {
      Operator<? extends OperatorDesc> reducerOp = cplan.getReduceWork().getReducer();
      String id = null;
      if (reducerOp instanceof JoinOperator) {
        if (parseCtx.getJoinOps().contains(reducerOp)) {
          id = ((JoinOperator)reducerOp).getConf().getId();
        }
      } else if (reducerOp instanceof MapJoinOperator) {
        if (parseCtx.getMapJoinOps().contains(reducerOp)) {
          id = ((MapJoinOperator)reducerOp).getConf().getId();
        }
      } else if (reducerOp instanceof SMBMapJoinOperator) {
        if (parseCtx.getSmbMapJoinOps().contains(reducerOp)) {
          id = ((SMBMapJoinOperator)reducerOp).getConf().getId();
        }
      }

      if (id != null) {
        streamDesc = id + ":$INTNAME";
      } else {
        streamDesc = "$INTNAME";
      }

      String origStreamDesc = streamDesc;
      int pos = 0;
      while (cplan.getMapWork().getAliasToWork().get(streamDesc) != null) {
        streamDesc = origStreamDesc.concat(String.valueOf(++pos));
      }

      // TODO: Allocate work to remove the temporary files and make that
      // dependent on the redTask
      cplan.getReduceWork().setNeedsTagging(true);
    }

    // Add the path to alias mapping
    setTaskPlan(taskTmpDir, streamDesc, tableScanOp, cplan.getMapWork(), false, tt_desc);
    opProcCtx.setCurrTopOp(null);
    opProcCtx.setCurrAliasId(null);
    opProcCtx.setCurrTask(childTask);
    opProcCtx.addRootIfPossible(parentTask);
  }

  static boolean hasBranchFinished(Object... children) {
    for (Object child : children) {
      if (child == null) {
        return false;
      }
    }
    return true;
  }



  /**
   * Replace the Map-side operator tree associated with targetAlias in
   * target with the Map-side operator tree associated with sourceAlias in source.
   * @param sourceAlias
   * @param targetAlias
   * @param source
   * @param target
   */
  public static void replaceMapWork(String sourceAlias, String targetAlias,
      MapWork source, MapWork target) {
    Map<Path, ArrayList<String>> sourcePathToAliases = source.getPathToAliases();
    Map<Path, PartitionDesc> sourcePathToPartitionInfo = source.getPathToPartitionInfo();
    Map<String, Operator<? extends OperatorDesc>> sourceAliasToWork = source.getAliasToWork();
    Map<String, PartitionDesc> sourceAliasToPartnInfo = source.getAliasToPartnInfo();

    LinkedHashMap<Path, ArrayList<String>> targetPathToAliases = target.getPathToAliases();
    LinkedHashMap<Path, PartitionDesc> targetPathToPartitionInfo = target.getPathToPartitionInfo();
    Map<String, Operator<? extends OperatorDesc>> targetAliasToWork = target.getAliasToWork();
    Map<String, PartitionDesc> targetAliasToPartnInfo = target.getAliasToPartnInfo();

    if (!sourceAliasToWork.containsKey(sourceAlias) ||
        !targetAliasToWork.containsKey(targetAlias)) {
      // Nothing to do if there is no operator tree associated with
      // sourceAlias in source or there is not operator tree associated
      // with targetAlias in target.
      return;
    }

    if (sourceAliasToWork.size() > 1) {
      // If there are multiple aliases in source, we do not know
      // how to merge.
      return;
    }

    // Remove unnecessary information from target
    targetAliasToWork.remove(targetAlias);
    targetAliasToPartnInfo.remove(targetAlias);
    List<Path> pathsToRemove = new ArrayList<>();
    for (Entry<Path, ArrayList<String>> entry: targetPathToAliases.entrySet()) {
      ArrayList<String> aliases = entry.getValue();
      aliases.remove(targetAlias);
      if (aliases.isEmpty()) {
        pathsToRemove.add(entry.getKey());
      }
    }
    for (Path pathToRemove: pathsToRemove) {
      targetPathToAliases.remove(pathToRemove);
      targetPathToPartitionInfo.remove(pathToRemove);
    }

    // Add new information from source to target
    targetAliasToWork.put(sourceAlias, sourceAliasToWork.get(sourceAlias));
    targetAliasToPartnInfo.putAll(sourceAliasToPartnInfo);
    targetPathToPartitionInfo.putAll(sourcePathToPartitionInfo);
    List<Path> pathsToAdd = new ArrayList<>();
    for (Entry<Path, ArrayList<String>> entry: sourcePathToAliases.entrySet()) {
      ArrayList<String> aliases = entry.getValue();
      if (aliases.contains(sourceAlias)) {
        pathsToAdd.add(entry.getKey());
      }
    }
    for (Path pathToAdd: pathsToAdd) {
      if (!targetPathToAliases.containsKey(pathToAdd)) {
        targetPathToAliases.put(pathToAdd, new ArrayList<String>());
      }
      targetPathToAliases.get(pathToAdd).add(sourceAlias);
    }
    target.setPathToAliases(targetPathToAliases);
    target.setPathToPartitionInfo(targetPathToPartitionInfo);
  }

  /**
   * @param fsInput The FileSink operator.
   * @param finalName the final destination path the merge job should output.
   * @param dependencyTask
   * @param mvTasks
   * @param conf
   * @param currTask
   * @throws SemanticException

   * create a Map-only merge job using CombineHiveInputFormat for all partitions with
   * following operators:
   *          MR job J0:
   *          ...
   *          |
   *          v
   *          FileSinkOperator_1 (fsInput)
   *          |
   *          v
   *          Merge job J1:
   *          |
   *          v
   *          TableScan (using CombineHiveInputFormat) (tsMerge)
   *          |
   *          v
   *          FileSinkOperator (fsMerge)
   *
   *          Here the pathToPartitionInfo & pathToAlias will remain the same, which means the paths
   *          do
   *          not contain the dynamic partitions (their parent). So after the dynamic partitions are
   *          created (after the first job finished before the moveTask or ConditionalTask start),
   *          we need to change the pathToPartitionInfo & pathToAlias to include the dynamic
   *          partition
   *          directories.
   *
   */
  public static void createMRWorkForMergingFiles (FileSinkOperator fsInput,
   Path finalName, DependencyCollectionTask dependencyTask,
   List<Task<MoveWork>> mvTasks, HiveConf conf,
   Task<? extends Serializable> currTask) throws SemanticException {

    //
    // 1. create the operator tree
    //
    FileSinkDesc fsInputDesc = fsInput.getConf();
    Utilities.LOG14535.info("Creating merge work from " + System.identityHashCode(fsInput)
        + " with write ID " + (fsInputDesc.isMmTable() ? fsInputDesc.getTransactionId() : null)
        + " into " + finalName);

    boolean isBlockMerge = (conf.getBoolVar(ConfVars.HIVEMERGERCFILEBLOCKLEVEL) &&
        fsInputDesc.getTableInfo().getInputFileFormatClass().equals(RCFileInputFormat.class)) ||
        (conf.getBoolVar(ConfVars.HIVEMERGEORCFILESTRIPELEVEL) &&
            fsInputDesc.getTableInfo().getInputFileFormatClass().equals(OrcInputFormat.class));

    RowSchema inputRS = fsInput.getSchema();
    Long srcMmWriteId = fsInputDesc.isMmTable() ? fsInputDesc.getTransactionId() : null;
    FileSinkDesc fsOutputDesc = null;
    TableScanOperator tsMerge = null;
    if (!isBlockMerge) {
      // Create a TableScan operator
      tsMerge = GenMapRedUtils.createTemporaryTableScanOperator(
          fsInput.getCompilationOpContext(), inputRS);

      // Create a FileSink operator
      TableDesc ts = (TableDesc) fsInputDesc.getTableInfo().clone();
      Path mergeDest = srcMmWriteId == null ? finalName : finalName.getParent();
      fsOutputDesc = new FileSinkDesc(mergeDest, ts, conf.getBoolVar(ConfVars.COMPRESSRESULT));
      fsOutputDesc.setMmWriteId(srcMmWriteId);
      fsOutputDesc.setIsMerge(true);
      // Create and attach the filesink for the merge.
      OperatorFactory.getAndMakeChild(fsOutputDesc, inputRS, tsMerge);
    }

    // If the input FileSinkOperator is a dynamic partition enabled, the tsMerge input schema
    // needs to include the partition column, and the fsOutput should have
    // a DynamicPartitionCtx to indicate that it needs to dynamically partitioned.
    DynamicPartitionCtx dpCtx = fsInputDesc.getDynPartCtx();
    if (dpCtx != null && dpCtx.getNumDPCols() > 0) {
      // adding DP ColumnInfo to the RowSchema signature
      ArrayList<ColumnInfo> signature = inputRS.getSignature();
      String tblAlias = fsInputDesc.getTableInfo().getTableName();
      for (String dpCol : dpCtx.getDPColNames()) {
        ColumnInfo colInfo = new ColumnInfo(dpCol,
            TypeInfoFactory.stringTypeInfo, // all partition column type should be string
            tblAlias, true); // partition column is virtual column
        signature.add(colInfo);
      }
      inputRS.setSignature(signature);

      if (!isBlockMerge) {
      // create another DynamicPartitionCtx, which has a different input-to-DP column mapping
        DynamicPartitionCtx dpCtx2 = new DynamicPartitionCtx(dpCtx);
        fsOutputDesc.setDynPartCtx(dpCtx2);
      }

      // update the FileSinkOperator to include partition columns
      usePartitionColumns(fsInputDesc.getTableInfo().getProperties(), dpCtx.getDPColNames());
    } else {
      // non-partitioned table
      fsInputDesc.getTableInfo().getProperties().remove(
        org.apache.hadoop.hive.metastore.api.hive_metastoreConstants.META_TABLE_PARTITION_COLUMNS);
    }

    //
    // 2. Constructing a conditional task consisting of a move task and a map reduce task
    //
<<<<<<< HEAD
    Path inputDirName = fsInputDesc.getMergeInputDirName();
=======
    HiveTxnManager txnMgr = SessionState.get().getTxnMgr();
    MoveWork dummyMv = new MoveWork(null, null, null,
         new LoadFileDesc(fsInputDesc.getFinalDirName(), finalName, true, null,
             null), false, SessionState.get().getLineageState());
>>>>>>> fb07a115
    MapWork cplan;
    Serializable work;

    if (isBlockMerge) {
      cplan = GenMapRedUtils.createMergeTask(fsInputDesc, finalName,
          dpCtx != null && dpCtx.getNumDPCols() > 0, fsInput.getCompilationOpContext());
      if (conf.getVar(ConfVars.HIVE_EXECUTION_ENGINE).equals("tez")) {
        work = new TezWork(conf.getVar(HiveConf.ConfVars.HIVEQUERYID), conf);
        cplan.setName("File Merge");
        ((TezWork) work).add(cplan);
      } else if (conf.getVar(ConfVars.HIVE_EXECUTION_ENGINE).equals("spark")) {
        work = new SparkWork(conf.getVar(HiveConf.ConfVars.HIVEQUERYID));
        cplan.setName("Spark Merge File Work");
        ((SparkWork) work).add(cplan);
      } else {
        work = cplan;
      }
    } else {
      cplan = createMRWorkForMergingFiles(conf, tsMerge, fsInputDesc);
      if (conf.getVar(ConfVars.HIVE_EXECUTION_ENGINE).equals("tez")) {
        work = new TezWork(conf.getVar(HiveConf.ConfVars.HIVEQUERYID), conf);
        cplan.setName("File Merge");
        ((TezWork)work).add(cplan);
      } else if (conf.getVar(ConfVars.HIVE_EXECUTION_ENGINE).equals("spark")) {
        work = new SparkWork(conf.getVar(HiveConf.ConfVars.HIVEQUERYID));
        cplan.setName("Spark Merge File Work");
        ((SparkWork) work).add(cplan);
      } else {
        work = new MapredWork();
        ((MapredWork)work).setMapWork(cplan);
      }
    }
    // use CombineHiveInputFormat for map-only merging
    cplan.setInputformat("org.apache.hadoop.hive.ql.io.CombineHiveInputFormat");
    // NOTE: we should gather stats in MR1 rather than MR2 at merge job since we don't
    // know if merge MR2 will be triggered at execution time
    MoveWork dummyMv = null;
    if (srcMmWriteId == null) {
      // Only create the movework for non-MM table. No action needed for a MM table.
      Utilities.LOG14535.info("creating dummy movetask for merge (with lfd)");
      dummyMv = new MoveWork(null, null, null,
         new LoadFileDesc(inputDirName, finalName, true, null, null, false), false);
    } else {
      // TODO# create the noop MoveWork to avoid q file changes for now. Should be removed w/the flag just before merge
      dummyMv = new MoveWork(null, null, null,
          new LoadFileDesc(inputDirName, finalName, true, null, null, false), false);
      dummyMv.setNoop(true);
    }
    // Use the original fsOp path here in case of MM - while the new FSOP merges files inside the
    // MM directory, the original MoveTask still commits based on the parent. Note that this path
    // can only be triggered for a merge that's part of insert for now; MM tables do not support
    // concatenate. Keeping the old logic for non-MM tables with temp directories and stuff.
    Path fsopPath = srcMmWriteId != null ? fsInputDesc.getFinalDirName() : finalName;
    Utilities.LOG14535.info("Looking for MoveTask to make it dependant on the conditional tasks");

    Task<MoveWork> mvTask = GenMapRedUtils.findMoveTaskForFsopOutput(
        mvTasks, fsopPath, fsInputDesc.isMmTable());
    ConditionalTask cndTsk = GenMapRedUtils.createCondTask(conf, currTask, dummyMv, work,
        fsInputDesc.getMergeInputDirName(), finalName, mvTask, dependencyTask);

    // keep the dynamic partition context in conditional task resolver context
    ConditionalResolverMergeFilesCtx mrCtx =
        (ConditionalResolverMergeFilesCtx) cndTsk.getResolverCtx();
    mrCtx.setDPCtx(fsInputDesc.getDynPartCtx());
    mrCtx.setLbCtx(fsInputDesc.getLbCtx());

  }


  /**
   * Follows the task tree down from task and makes all leaves parents of mvTask
   *
   * @param mvTask
   * @param task
   * @param hconf
   * @param dependencyTask
   */
  private static void linkMoveTask(Task<MoveWork> mvTask,
      Task<? extends Serializable> task, HiveConf hconf,
      DependencyCollectionTask dependencyTask) {

    if (task.getDependentTasks() == null || task.getDependentTasks().isEmpty()) {
      // If it's a leaf, add the move task as a child
      addDependentMoveTasks(mvTask, hconf, task, dependencyTask);
    } else {
      // Otherwise, for each child run this method recursively
      for (Task<? extends Serializable> childTask : task.getDependentTasks()) {
        linkMoveTask(mvTask, childTask, hconf, dependencyTask);
      }
    }
  }

  /**
   * Adds the dependencyTaskForMultiInsert in ctx as a dependent of parentTask. If mvTask is a
   * load table, and HIVE_MULTI_INSERT_ATOMIC_OUTPUTS is set, adds mvTask as a dependent of
   * dependencyTaskForMultiInsert in ctx, otherwise adds mvTask as a dependent of parentTask as
   * well.
   *
   * @param mvTask
   * @param hconf
   * @param parentTask
   * @param dependencyTask
   */
  public static void addDependentMoveTasks(Task<MoveWork> mvTask, HiveConf hconf,
      Task<? extends Serializable> parentTask, DependencyCollectionTask dependencyTask) {

    if (mvTask != null) {
      if (dependencyTask != null) {
        parentTask.addDependentTask(dependencyTask);
        if (mvTask.getWork().getLoadTableWork() != null) {
          // Moving tables/partitions depend on the dependencyTask
          dependencyTask.addDependentTask(mvTask);
        } else {
          // Moving files depends on the parentTask (we still want the dependencyTask to depend
          // on the parentTask)
          parentTask.addDependentTask(mvTask);
        }
      } else {
        parentTask.addDependentTask(mvTask);
      }
    }
  }

  /**
   * Returns the table location path from a TableDesc object.
   *
   * @param hconf Configuration object.
   * @param tableDesc Table description from where to get the table name.
   * @return The path where the table is located.
   */
  private static Path getTableLocationPath(final HiveConf hconf, final TableDesc tableDesc) {
    Table table = null;
    try {
      Hive hive = Hive.get(hconf);
      table = hive.getTable(tableDesc.getTableName());
    } catch (HiveException e) {
      LOG.warn("Unable to get the table location path for: " + tableDesc.getTableName(), e);
    }

    return (table != null) ? table.getPath() : null;
  }

  /**
   * Add the StatsTask as a dependent task of the MoveTask
   * because StatsTask will change the Table/Partition metadata. For atomicity, we
   * should not change it before the data is actually there done by MoveTask.
   *
   * @param nd
   *          the FileSinkOperator whose results are taken care of by the MoveTask.
   * @param mvTask
   *          The MoveTask that moves the FileSinkOperator's results.
   * @param currTask
   *          The MapRedTask that the FileSinkOperator belongs to.
   * @param hconf
   *          HiveConf
   */
  public static void addStatsTask(FileSinkOperator nd, MoveTask mvTask,
      Task<? extends Serializable> currTask, HiveConf hconf) {

    MoveWork mvWork = mvTask.getWork();
    StatsWork statsWork = null;
    if (mvWork.getLoadTableWork() != null) {
      statsWork = new StatsWork(mvWork.getLoadTableWork());
    } else if (mvWork.getLoadFileWork() != null) {
      statsWork = new StatsWork(mvWork.getLoadFileWork());
    }
    assert statsWork != null : "Error when generating StatsTask";

    statsWork.setSourceTask(currTask);
    statsWork.setStatsReliable(hconf.getBoolVar(ConfVars.HIVE_STATS_RELIABLE));
    statsWork.setStatsTmpDir(nd.getConf().getStatsTmpDir());
    if (currTask.getWork() instanceof MapredWork) {
      MapredWork mrWork = (MapredWork) currTask.getWork();
      mrWork.getMapWork().setGatheringStats(true);
      if (mrWork.getReduceWork() != null) {
        mrWork.getReduceWork().setGatheringStats(true);
      }
    } else if (currTask.getWork() instanceof SparkWork) {
      SparkWork work = (SparkWork) currTask.getWork();
      for (BaseWork w: work.getAllWork()) {
        w.setGatheringStats(true);
      }
    } else { // must be TezWork
      TezWork work = (TezWork) currTask.getWork();
      for (BaseWork w: work.getAllWork()) {
        w.setGatheringStats(true);
      }
    }

    // AggKey in StatsWork is used for stats aggregation while StatsAggPrefix
    // in FileSinkDesc is used for stats publishing. They should be consistent.
    statsWork.setAggKey(nd.getConf().getStatsAggPrefix());
    Task<? extends Serializable> statsTask = TaskFactory.get(statsWork, hconf);

    // subscribe feeds from the MoveTask so that MoveTask can forward the list
    // of dynamic partition list to the StatsTask
    mvTask.addDependentTask(statsTask);
    statsTask.subscribeFeed(mvTask);
  }

  /**
   * Returns true iff current query is an insert into for the given file sink
   *
   * @param parseCtx
   * @param fsOp
   * @return
   */
  public static boolean isInsertInto(ParseContext parseCtx, FileSinkOperator fsOp) {
    return fsOp.getConf().getTableInfo().getTableName() != null;
  }

  /**
   * Create a MapredWork based on input path, the top operator and the input
   * table descriptor.
   *
   * @param conf
   * @param topOp
   *          the table scan operator that is the root of the MapReduce task.
   * @param fsDesc
   *          the file sink descriptor that serves as the input to this merge task.
   * @param parentMR
   *          the parent MapReduce work
   * @param parentFS
   *          the last FileSinkOperator in the parent MapReduce work
   * @return the MapredWork
   */
  private static MapWork createMRWorkForMergingFiles (HiveConf conf,
    TableScanOperator topOp,  FileSinkDesc fsDesc) {

    ArrayList<String> aliases = new ArrayList<String>();
    Path inputDir = StringInternUtils.internUriStringsInPath(fsDesc.getMergeInputDirName());
    String inputDirStr = inputDir.toString().intern();
    TableDesc tblDesc = fsDesc.getTableInfo();
    aliases.add(inputDirStr); // dummy alias: just use the input path

    Utilities.LOG14535.info("createMRWorkForMergingFiles for " + inputDir);
    // constructing the default MapredWork
    MapredWork cMrPlan = GenMapRedUtils.getMapRedWorkFromConf(conf);
    MapWork cplan = cMrPlan.getMapWork();
    cplan.addPathToAlias(inputDir, aliases);
    cplan.addPathToPartitionInfo(inputDir, new PartitionDesc(tblDesc, null));
    cplan.getAliasToWork().put(inputDirStr, topOp);
    cplan.setMapperCannotSpanPartns(true);

    return cplan;
  }

  /**
   * Create a block level merge task for RCFiles or stripe level merge task for
   * ORCFiles
   *
   * @param fsInputDesc
   * @param finalName
   * @param ctx
   * @param inputFormatClass
   * @return MergeWork if table is stored as RCFile or ORCFile,
   *         null otherwise
   */
  public static MapWork createMergeTask(FileSinkDesc fsInputDesc, Path finalName,
      boolean hasDynamicPartitions, CompilationOpContext ctx) throws SemanticException {
    
    Path inputDir = fsInputDesc.getMergeInputDirName();

    TableDesc tblDesc = fsInputDesc.getTableInfo();

    List<Path> inputDirs = new ArrayList<Path>(1);
    ArrayList<String> inputDirstr = new ArrayList<String>(1);
    // this will be populated by MergeFileWork.resolveDynamicPartitionStoredAsSubDirsMerge
    // in case of dynamic partitioning and list bucketing
    if (!hasDynamicPartitions &&
        !GenMapRedUtils.isSkewedStoredAsDirs(fsInputDesc)) {
      inputDirs.add(inputDir);
    }
    inputDirstr.add(inputDir.toString());

    // internal input format class for CombineHiveInputFormat
    final Class<? extends InputFormat> internalIFClass;
    if (tblDesc.getInputFileFormatClass().equals(RCFileInputFormat.class)) {
      internalIFClass = RCFileBlockMergeInputFormat.class;
    } else if (tblDesc.getInputFileFormatClass().equals(OrcInputFormat.class)) {
      internalIFClass = OrcFileStripeMergeInputFormat.class;
    } else {
      throw new SemanticException("createMergeTask called on a table with file"
          + " format other than RCFile or ORCFile");
    }

    Utilities.LOG14535.info("creating mergefilework from " + inputDirs + " to " + finalName);
    // create the merge file work
    MergeFileWork work = new MergeFileWork(inputDirs, finalName,
        hasDynamicPartitions, tblDesc.getInputFileFormatClass().getName(), tblDesc);
    LinkedHashMap<Path, ArrayList<String>> pathToAliases = new LinkedHashMap<>();
    pathToAliases.put(inputDir, inputDirstr);
    work.setMapperCannotSpanPartns(true);
    work.setPathToAliases(pathToAliases);
    PartitionDesc pDesc = new PartitionDesc(tblDesc, null);
    pDesc.setInputFileFormatClass(internalIFClass);
    work.addPathToPartitionInfo(inputDir, pDesc);
    work.setListBucketingCtx(fsInputDesc.getLbCtx());

    // create alias to work which contains the merge operator
    LinkedHashMap<String, Operator<? extends OperatorDesc>> aliasToWork =
        new LinkedHashMap<String, Operator<? extends OperatorDesc>>();
    Operator<? extends OperatorDesc> mergeOp = null;
    final FileMergeDesc fmd;
    if (tblDesc.getInputFileFormatClass().equals(RCFileInputFormat.class)) {
      fmd = new RCFileMergeDesc();
    } else {
      fmd = new OrcFileMergeDesc();
    }
    fmd.setIsMmTable(fsInputDesc.isMmTable());
    fmd.setTxnId(fsInputDesc.getTransactionId());
    int stmtId = fsInputDesc.getStatementId();
    fmd.setStmtId(stmtId == -1 ? 0 : stmtId);
    fmd.setDpCtx(fsInputDesc.getDynPartCtx());
    fmd.setOutputPath(finalName);
    fmd.setHasDynamicPartitions(work.hasDynamicPartitions());
    fmd.setListBucketingAlterTableConcatenate(work.isListBucketingAlterTableConcatenate());
    int lbLevel = work.getListBucketingCtx() == null ? 0 :
      work.getListBucketingCtx().calculateListBucketingLevel();
    fmd.setListBucketingDepth(lbLevel);
    mergeOp = OperatorFactory.get(ctx, fmd);
    aliasToWork.put(inputDir.toString(), mergeOp);
    work.setAliasToWork(aliasToWork);

    return work;
  }

  /**
   * Checks whether the given input/output paths and a linked MoveWork should be merged into one only MoveWork.
   * This is an optimization for BlobStore systems to avoid doing two renames/copies that are not necessary.
   *
   * @param conf A HiveConf object to check if BlobStorage optimizations are enabled.
   * @param condInputPath A path that the ConditionalTask uses as input for its sub-tasks.
   * @param condOutputPath A path that the ConditionalTask uses as output for its sub-tasks.
   * @param linkedMoveWork A MoveWork that the ConditionalTask uses to link to its sub-tasks.
   * @return True if both Conditional input/output paths and the linked MoveWork should be merged.
   */
  @VisibleForTesting
  protected static boolean shouldMergeMovePaths(HiveConf conf, Path condInputPath, Path condOutputPath, MoveWork linkedMoveWork) {
    Path linkedSourcePath, linkedTargetPath;

    if (linkedMoveWork == null || !BlobStorageUtils.areOptimizationsEnabled(conf)) {
      return false;
    }

    if (linkedMoveWork.getLoadFileWork() != null && linkedMoveWork.getLoadTableWork() == null) {
      linkedSourcePath = linkedMoveWork.getLoadFileWork().getSourcePath();
      linkedTargetPath = linkedMoveWork.getLoadFileWork().getTargetDir();
    } else if (linkedMoveWork.getLoadTableWork() != null && linkedMoveWork.getLoadFileWork() == null) {
      linkedSourcePath = linkedMoveWork.getLoadTableWork().getSourcePath();
      linkedTargetPath = getTableLocationPath(conf, linkedMoveWork.getLoadTableWork().getTable());
    } else {
      return false;
    }

    return condOutputPath.equals(linkedSourcePath)
        && BlobStorageUtils.isBlobStoragePath(conf, condInputPath)
        && BlobStorageUtils.isBlobStoragePath(conf, linkedTargetPath);
  }

  /**
   * Merges the given Conditional input path and the linked MoveWork into one only MoveWork.
   * This is an optimization for BlobStore systems to avoid doing two renames or copies that are not necessary.
   *
   * @param condInputPath A path that the ConditionalTask uses as input for its sub-tasks.
   * @param linkedMoveWork A MoveWork that the ConditionalTask uses to link to its sub-tasks.
   * @return A new MoveWork that has the Conditional input path as source and the linkedMoveWork as target.
   */
  @VisibleForTesting
  protected static MoveWork mergeMovePaths(Path condInputPath, MoveWork linkedMoveWork) {
    MoveWork newWork = new MoveWork(linkedMoveWork);
    LoadFileDesc fileDesc = null;
    LoadTableDesc tableDesc = null;

    LineageState lineageState = SessionState.get().getLineageState();
    if (linkedMoveWork.getLoadFileWork() != null) {
      fileDesc = new LoadFileDesc(linkedMoveWork.getLoadFileWork());
      fileDesc.setSourcePath(condInputPath);
      lineageState.updateDirToOpMap(condInputPath, linkedMoveWork.getLoadFileWork().getSourcePath());
    } else if (linkedMoveWork.getLoadTableWork() != null) {
      tableDesc = new LoadTableDesc(linkedMoveWork.getLoadTableWork());
      tableDesc.setSourcePath(condInputPath);
      lineageState.updateDirToOpMap(condInputPath, linkedMoveWork.getLoadTableWork().getSourcePath());
    } else {
      throw new IllegalArgumentException("Merging a path with a MoveWork with multi-files work is not allowed.");
    }

    newWork.setLoadFileWork(fileDesc);
    newWork.setLoadTableWork(tableDesc);

    return newWork;
  }

  /**
   * Construct a conditional task given the current leaf task, the MoveWork and the MapredWork.
   *
   * @param conf
   *          HiveConf
   * @param currTask
   *          current leaf task
   * @param dummyMoveWork
   *          MoveWork for the move task
   * @param mergeWork
   *          MapredWork for the merge task.
   * @param condInputPath
   *          the input directory of the merge/move task
   * @param condOutputPath
   *          the output directory of the merge/move task
   * @param moveTaskToLink
   *          a MoveTask that may be linked to the conditional sub-tasks
   * @param dependencyTask
   *          a dependency task that may be linked to the conditional sub-tasks
   * @return The conditional task
   */
  @SuppressWarnings("unchecked")
  private static ConditionalTask createCondTask(HiveConf conf,
      Task<? extends Serializable> currTask, MoveWork mvWork, Serializable mergeWork,
      Path condInputPath, Path condOutputPath, Task<MoveWork> moveTaskToLink,
      DependencyCollectionTask dependencyTask) {
    Utilities.LOG14535.info("Creating conditional merge task for " + condInputPath);
    // Create a dummy task if no move is needed.
    Serializable moveWork = mvWork != null ? mvWork : new DependencyCollectionWork();

    // TODO: this should never happen for mm tables.
    boolean shouldMergeMovePaths = (moveTaskToLink != null && dependencyTask == null
        && shouldMergeMovePaths(conf, condInputPath, condOutputPath, moveTaskToLink.getWork()));

    Serializable workForMoveOnlyTask = moveWork;
    if (shouldMergeMovePaths) {
      workForMoveOnlyTask = mergeMovePaths(condInputPath, moveTaskToLink.getWork());
    }

    // There are 3 options for this ConditionalTask:
    // 1) Merge the partitions
    // 2) Move the partitions (i.e. don't merge the partitions)
    // 3) Merge some partitions and move other partitions (i.e. merge some partitions and don't
    // merge others) in this case the merge is done first followed by the move to prevent
    // conflicts.
    // TODO: if we are not dealing with concatenate DDL, we should not create a merge+move path
    //       because it should be impossible to get incompatible outputs.
    Task<? extends Serializable> mergeOnlyMergeTask = TaskFactory.get(mergeWork, conf);
    Task<? extends Serializable> moveOnlyMoveTask = TaskFactory.get(workForMoveOnlyTask, conf);
    Task<? extends Serializable> mergeAndMoveMergeTask = TaskFactory.get(mergeWork, conf);
    Task<? extends Serializable> mergeAndMoveMoveTask = TaskFactory.get(moveWork, conf);

    // NOTE! It is necessary merge task is the parent of the move task, and not
    // the other way around, for the proper execution of the execute method of
    // ConditionalTask
    mergeAndMoveMergeTask.addDependentTask(mergeAndMoveMoveTask);

    List<Serializable> listWorks = new ArrayList<Serializable>();
    listWorks.add(workForMoveOnlyTask);
    listWorks.add(mergeWork);

    ConditionalWork cndWork = new ConditionalWork(listWorks);

    List<Task<? extends Serializable>> listTasks = new ArrayList<Task<? extends Serializable>>();
    listTasks.add(moveOnlyMoveTask);
    listTasks.add(mergeOnlyMergeTask);
    listTasks.add(mergeAndMoveMergeTask);

    ConditionalTask cndTsk = (ConditionalTask) TaskFactory.get(cndWork, conf);
    cndTsk.setListTasks(listTasks);

    // create resolver
    cndTsk.setResolver(new ConditionalResolverMergeFiles());
    ConditionalResolverMergeFilesCtx mrCtx =
        new ConditionalResolverMergeFilesCtx(listTasks, condInputPath.toString());
    cndTsk.setResolverCtx(mrCtx);

    // make the conditional task as the child of the current leaf task
    currTask.addDependentTask(cndTsk);

    if (shouldMergeMovePaths) {
      // If a new MoveWork was created, then we should link all dependent tasks from the MoveWork to link.
      if (moveTaskToLink.getDependentTasks() != null) {
        for (Task dependentTask : moveTaskToLink.getDependentTasks()) {
          moveOnlyMoveTask.addDependentTask(dependentTask);
        }
      }
    } else {
      addDependentMoveTasks(moveTaskToLink, conf, moveOnlyMoveTask, dependencyTask);
    }


    addDependentMoveTasks(moveTaskToLink, conf, mergeOnlyMergeTask, dependencyTask);
    addDependentMoveTasks(moveTaskToLink, conf, mergeAndMoveMoveTask, dependencyTask);

    return cndTsk;
  }

  /**
   * check if it is skewed table and stored as dirs.
   *
   * @param fsInputDesc
   * @return
   */
  public static boolean isSkewedStoredAsDirs(FileSinkDesc fsInputDesc) {
    return (fsInputDesc.getLbCtx() == null) ? false : fsInputDesc.getLbCtx()
        .isSkewedStoredAsDir();
  }

  public static Task<MoveWork> findMoveTaskForFsopOutput(
      List<Task<MoveWork>> mvTasks, Path fsopFinalDir, boolean isMmFsop) {
    // find the move task
    for (Task<MoveWork> mvTsk : mvTasks) {
      MoveWork mvWork = mvTsk.getWork();
      if (mvWork.isNoop()) continue;
      Path srcDir = null;
      boolean isLfd = false;
      if (mvWork.getLoadFileWork() != null) {
        srcDir = mvWork.getLoadFileWork().getSourcePath();
        isLfd = true;
        if (isMmFsop) {
          srcDir = srcDir.getParent();
        }
      } else if (mvWork.getLoadTableWork() != null) {
        srcDir = mvWork.getLoadTableWork().getSourcePath();
      }
      Utilities.LOG14535.info("Observing MoveWork " + System.identityHashCode(mvWork)
          + " with " + srcDir + "(from " + (isLfd ? "LFD" : "LTD") + ") while looking for "
          + fsopFinalDir + "(mm = " + isMmFsop + ")");

      if ((srcDir != null) && srcDir.equals(fsopFinalDir)) {
        return mvTsk;
      }
    }
    return null;
  }

  /**
   * Returns true iff the fsOp requires a merge
   */
  public static boolean isMergeRequired(List<Task<MoveWork>> mvTasks, HiveConf hconf,
      FileSinkOperator fsOp, Task<? extends Serializable> currTask, boolean isInsertTable) {
    // Has the user enabled merging of files for map-only jobs or for all jobs
    if (mvTasks == null  || mvTasks.isEmpty()) return false;

    // no need of merging if the move is to a local file system
    // We are looking based on the original FSOP, so use the original path as is.
    MoveTask mvTask = (MoveTask) GenMapRedUtils.findMoveTaskForFsopOutput(
        mvTasks, fsOp.getConf().getFinalDirName(), fsOp.getConf().isMmTable());

    // TODO: wtf? wtf?!! why is this in this method?
    if (mvTask != null && isInsertTable && hconf.getBoolVar(ConfVars.HIVESTATSAUTOGATHER)
        && !fsOp.getConf().isMaterialization()) {
      // mark the MapredWork and FileSinkOperator for gathering stats
      fsOp.getConf().setGatherStats(true);
      fsOp.getConf().setStatsReliable(hconf.getBoolVar(ConfVars.HIVE_STATS_RELIABLE));
      if (!mvTask.hasFollowingStatsTask()) {
        GenMapRedUtils.addStatsTask(fsOp, mvTask, currTask, hconf);
      }
    }

    if (mvTask == null || mvTask.isLocal() || !fsOp.getConf().canBeMerged()) return false;

    if (currTask.getWork() instanceof TezWork) {
      // tez blurs the boundary between map and reduce, thus it has it's own config
      return hconf.getBoolVar(ConfVars.HIVEMERGETEZFILES);
    } else if (currTask.getWork() instanceof SparkWork) {
      // spark has its own config for merging
      return hconf.getBoolVar(ConfVars.HIVEMERGESPARKFILES);
    }
    return isMergeRequiredForMr(hconf, fsOp, currTask);
  }

  private static boolean isMergeRequiredForMr(HiveConf hconf,
      FileSinkOperator fsOp, Task<? extends Serializable> currTask) {
    if (fsOp.getConf().isLinkedFileSink()) {
      // If the user has HIVEMERGEMAPREDFILES set to false, the idea was the
      // number of reducers are few, so the number of files anyway are small.
      // However, with this optimization, we are increasing the number of files
      // possibly by a big margin. So, merge aggresively.
      return (hconf.getBoolVar(ConfVars.HIVEMERGEMAPFILES) ||
          hconf.getBoolVar(ConfVars.HIVEMERGEMAPREDFILES));
    }
    // There are separate configuration parameters to control whether to
    // merge for a map-only job
    // or for a map-reduce job
    if (currTask.getWork() instanceof MapredWork) {
      ReduceWork reduceWork = ((MapredWork) currTask.getWork()).getReduceWork();
      boolean mergeMapOnly =
        hconf.getBoolVar(ConfVars.HIVEMERGEMAPFILES) && reduceWork == null;
      boolean mergeMapRed =
        hconf.getBoolVar(ConfVars.HIVEMERGEMAPREDFILES) &&
        reduceWork != null;
      if (mergeMapOnly || mergeMapRed) {
        return true;
      }
    }
    return false;
  }

  /**
   * Create and add any dependent move tasks
   *
   * @param currTask
   * @param chDir
   * @param fsOp
   * @param parseCtx
   * @param mvTasks
   * @param hconf
   * @param dependencyTask
   * @return
   */
  public static Path createMoveTask(Task<? extends Serializable> currTask, boolean chDir,
      FileSinkOperator fsOp, ParseContext parseCtx, List<Task<MoveWork>> mvTasks,
      HiveConf hconf, DependencyCollectionTask dependencyTask) {

    Path dest = null;

    FileSinkDesc fileSinkDesc = fsOp.getConf();
    boolean isMmTable = fileSinkDesc.isMmTable();
    if (chDir) {
      dest = fileSinkDesc.getMergeInputDirName();
      if (!isMmTable) {
        // generate the temporary file
        // it must be on the same file system as the current destination
        Context baseCtx = parseCtx.getContext();

        // Create the required temporary file in the HDFS location if the destination
        // path of the FileSinkOperator table is a blobstore path.
        Path tmpDir = baseCtx.getTempDirForPath(fileSinkDesc.getDestPath(), true);

        // Change all the linked file sink descriptors
        if (fileSinkDesc.isLinkedFileSink()) {
          for (FileSinkDesc fsConf : fileSinkDesc.getLinkedFileSinkDesc()) {
            fsConf.setDirName(new Path(tmpDir, fsConf.getDirName().getName()));
            Utilities.LOG14535.info("createMoveTask setting tmpDir for LinkedFileSink chDir " + fsConf.getDirName() + "; dest was " + fileSinkDesc.getDestPath());
          }
        } else {
          fileSinkDesc.setDirName(tmpDir);
          Utilities.LOG14535.info("createMoveTask setting tmpDir  chDir " + tmpDir + "; dest was " + fileSinkDesc.getDestPath());
        }
      }
    }

    Task<MoveWork> mvTask = null;

    if (!chDir) {
      Utilities.LOG14535.info("Looking for MoveTask from createMoveTask");
      mvTask = GenMapRedUtils.findMoveTaskForFsopOutput(
          mvTasks, fsOp.getConf().getFinalDirName(), fsOp.getConf().isMmTable());
    }

    // Set the move task to be dependent on the current task
    if (mvTask != null) {
      GenMapRedUtils.addDependentMoveTasks(mvTask, hconf, currTask, dependencyTask);
    }

    return dest;
  }

  public static Set<Partition> getConfirmedPartitionsForScan(TableScanOperator tableScanOp) {
    Set<Partition> confirmedPartns = new HashSet<Partition>();
    TableSpec tblSpec = tableScanOp.getConf().getTableMetadata().getTableSpec();
    if (tblSpec.specType == TableSpec.SpecType.STATIC_PARTITION) {
      // static partition
      if (tblSpec.partHandle != null) {
        confirmedPartns.add(tblSpec.partHandle);
      } else {
        // partial partition spec has null partHandle
        confirmedPartns.addAll(tblSpec.partitions);
      }
    } else if (tblSpec.specType == TableSpec.SpecType.DYNAMIC_PARTITION) {
      // dynamic partition
      confirmedPartns.addAll(tblSpec.partitions);
    }
    return confirmedPartns;
  }

  public static List<String> getPartitionColumns(TableScanOperator tableScanOp) {
    TableSpec tblSpec = tableScanOp.getConf().getTableMetadata().getTableSpec();
    if (tblSpec.tableHandle.isPartitioned()) {
      return new ArrayList<String>(tblSpec.getPartSpec().keySet());
    }
    return Collections.emptyList();
  }

  public static List<Path> getInputPathsForPartialScan(TableScanOperator tableScanOp,
          Appendable aggregationKey) throws SemanticException {
    List<Path> inputPaths = new ArrayList<Path>();
    switch (tableScanOp.getConf().getTableMetadata().getTableSpec().specType) {
      case TABLE_ONLY:
        inputPaths.add(tableScanOp.getConf().getTableMetadata()
                .getTableSpec().tableHandle.getPath());
        break;
      case STATIC_PARTITION:
        Partition part = tableScanOp.getConf().getTableMetadata()
                .getTableSpec().partHandle;
        try {
          aggregationKey.append(Warehouse.makePartPath(part.getSpec()));
        } catch (MetaException e) {
          throw new SemanticException(ErrorMsg.ANALYZE_TABLE_PARTIALSCAN_AGGKEY.getMsg(
              part.getDataLocation().toString() + e.getMessage()));
        } catch (IOException e) {
          throw new RuntimeException(e);
        }
        inputPaths.add(part.getDataLocation());
        break;
      default:
        assert false;
    }
    return inputPaths;
  }

  public static Set<String> findAliases(final MapWork work, Operator<?> startOp) {
    Set<String> aliases = new LinkedHashSet<String>();
    for (Operator<?> topOp : findTopOps(startOp, null)) {
      String alias = findAlias(work, topOp);
      if (alias != null) {
        aliases.add(alias);
      }
    }
    return aliases;
  }

  public static Set<Operator<?>> findTopOps(Operator<?> startOp, final Class<?> clazz) {
    final Set<Operator<?>> operators = new LinkedHashSet<Operator<?>>();
    OperatorUtils.iterateParents(startOp, new NodeUtils.Function<Operator<?>>() {
      @Override
      public void apply(Operator<?> argument) {
        if (argument.getNumParent() == 0 && (clazz == null || clazz.isInstance(argument))) {
          operators.add(argument);
        }
      }
    });
    return operators;
  }

  public static String findAlias(MapWork work, Operator<?> operator) {
    for (Entry<String, Operator<?>> entry : work.getAliasToWork().entrySet()) {
      if (entry.getValue() == operator) {
        return entry.getKey();
      }
    }
    return null;
  }
  /**
   * Uses only specified partition columns.
   * Provided properties should be pre-populated with partition column names and types.
   * This function retains only information related to the columns from the list.
   * @param properties properties to update
   * @param partColNames list of columns to use
   */
  static void usePartitionColumns(Properties properties, List<String> partColNames) {
    Preconditions.checkArgument(!partColNames.isEmpty(), "No partition columns provided to use");
    Preconditions.checkArgument(new HashSet<String>(partColNames).size() == partColNames.size(),
        "Partition columns should be unique: " + partColNames);

    String[] partNames = properties.getProperty(
        org.apache.hadoop.hive.metastore.api.hive_metastoreConstants.META_TABLE_PARTITION_COLUMNS)
        .split("/");
    String[] partTypes = properties.getProperty(
        org.apache.hadoop.hive.metastore.api.hive_metastoreConstants.META_TABLE_PARTITION_COLUMN_TYPES)
        .split(":");
    Preconditions.checkArgument(partNames.length == partTypes.length,
        "Partition Names, " + Arrays.toString(partNames) + " don't match partition Types, "
        + Arrays.toString(partTypes));

    Map<String, String> typeMap = new HashMap<>();
    for (int i = 0; i < partNames.length; i++) {
      String previousValue = typeMap.put(partNames[i], partTypes[i]);
      Preconditions.checkArgument(previousValue == null, "Partition columns configuration is inconsistent. "
          + "There are duplicates in partition column names: " + partNames);
    }

    StringBuilder partNamesBuf = new StringBuilder();
    StringBuilder partTypesBuf = new StringBuilder();
    for (String partName : partColNames) {
      partNamesBuf.append(partName).append('/');
      String partType = typeMap.get(partName);
      if (partType == null) {
        throw new RuntimeException("Type information for partition column " + partName + " is missing.");
      }
      partTypesBuf.append(partType).append(':');
    }
    partNamesBuf.setLength(partNamesBuf.length() - 1);
    partTypesBuf.setLength(partTypesBuf.length() - 1);

    properties.setProperty(
        org.apache.hadoop.hive.metastore.api.hive_metastoreConstants.META_TABLE_PARTITION_COLUMNS,
        partNamesBuf.toString());
    properties.setProperty(
        org.apache.hadoop.hive.metastore.api.hive_metastoreConstants.META_TABLE_PARTITION_COLUMN_TYPES,
        partTypesBuf.toString());
  }
  private GenMapRedUtils() {
    // prevent instantiation
  }

}<|MERGE_RESOLUTION|>--- conflicted
+++ resolved
@@ -1327,14 +1327,7 @@
     //
     // 2. Constructing a conditional task consisting of a move task and a map reduce task
     //
-<<<<<<< HEAD
     Path inputDirName = fsInputDesc.getMergeInputDirName();
-=======
-    HiveTxnManager txnMgr = SessionState.get().getTxnMgr();
-    MoveWork dummyMv = new MoveWork(null, null, null,
-         new LoadFileDesc(fsInputDesc.getFinalDirName(), finalName, true, null,
-             null), false, SessionState.get().getLineageState());
->>>>>>> fb07a115
     MapWork cplan;
     Serializable work;
 
@@ -1376,11 +1369,13 @@
       // Only create the movework for non-MM table. No action needed for a MM table.
       Utilities.LOG14535.info("creating dummy movetask for merge (with lfd)");
       dummyMv = new MoveWork(null, null, null,
-         new LoadFileDesc(inputDirName, finalName, true, null, null, false), false);
+          new LoadFileDesc(inputDirName, finalName, true, null, null, false), false,
+          SessionState.get().getLineageState());
     } else {
       // TODO# create the noop MoveWork to avoid q file changes for now. Should be removed w/the flag just before merge
       dummyMv = new MoveWork(null, null, null,
-          new LoadFileDesc(inputDirName, finalName, true, null, null, false), false);
+          new LoadFileDesc(inputDirName, finalName, true, null, null, false), false,
+          SessionState.get().getLineageState());
       dummyMv.setNoop(true);
     }
     // Use the original fsOp path here in case of MM - while the new FSOP merges files inside the
