/**
 * Licensed to the Apache Software Foundation (ASF) under one
 * or more contributor license agreements.  See the NOTICE file
 * distributed with this work for additional information
 * regarding copyright ownership.  The ASF licenses this file
 * to you under the Apache License, Version 2.0 (the
 * "License"); you may not use this file except in compliance
 * with the License.  You may obtain a copy of the License at
 *
 *     http://www.apache.org/licenses/LICENSE-2.0
 *
 * Unless required by applicable law or agreed to in writing, software
 * distributed under the License is distributed on an "AS IS" BASIS,
 * WITHOUT WARRANTIES OR CONDITIONS OF ANY KIND, either express or implied.
 * See the License for the specific language governing permissions and
 * limitations under the License.
 */
package org.apache.hadoop.hive.ql.exec.tez;

import java.io.IOException;
import java.util.ArrayList;
import java.util.Arrays;
import java.util.Collection;
import java.util.HashMap;
import java.util.List;
import java.util.Map;
import java.util.Map.Entry;
import java.util.TreeMap;
import java.util.concurrent.Callable;

import org.apache.commons.logging.Log;
import org.apache.commons.logging.LogFactory;
import org.apache.hadoop.conf.Configuration;
import org.apache.hadoop.hive.conf.HiveConf;
import org.apache.hadoop.hive.ql.exec.DummyStoreOperator;
import org.apache.hadoop.hive.ql.exec.HashTableDummyOperator;
import org.apache.hadoop.hive.ql.exec.MapOperator;
import org.apache.hadoop.hive.ql.exec.MapredContext;
import org.apache.hadoop.hive.ql.exec.ObjectCache;
import org.apache.hadoop.hive.ql.exec.ObjectCacheFactory;
import org.apache.hadoop.hive.ql.exec.Operator;
import org.apache.hadoop.hive.ql.exec.OperatorUtils;
import org.apache.hadoop.hive.ql.exec.Utilities;
import org.apache.hadoop.hive.ql.exec.mr.ExecMapper.ReportStats;
import org.apache.hadoop.hive.ql.exec.mr.ExecMapperContext;
import org.apache.hadoop.hive.ql.exec.tez.TezProcessor.TezKVOutputCollector;
import org.apache.hadoop.hive.ql.exec.tez.tools.KeyValueInputMerger;
import org.apache.hadoop.hive.ql.exec.vector.VectorMapOperator;
import org.apache.hadoop.hive.ql.log.PerfLogger;
import org.apache.hadoop.hive.ql.plan.MapWork;
import org.apache.hadoop.hive.ql.plan.OperatorDesc;
import org.apache.hadoop.hive.serde2.Deserializer;
import org.apache.hadoop.hive.serde2.objectinspector.ObjectInspector;
import org.apache.hadoop.mapred.JobConf;
import org.apache.tez.mapreduce.input.MRInputLegacy;
import org.apache.tez.mapreduce.input.MultiMRInput;
import org.apache.tez.mapreduce.processor.MRTaskReporter;
import org.apache.tez.runtime.api.LogicalInput;
import org.apache.tez.runtime.api.LogicalOutput;
import org.apache.tez.runtime.api.ProcessorContext;
import org.apache.tez.runtime.library.api.KeyValueReader;

/**
 * Process input from tez LogicalInput and write output - for a map plan
 * Just pump the records through the query plan.
 */
public class MapRecordProcessor extends RecordProcessor {


  private MapOperator mapOp;
  private final List<MapOperator> mergeMapOpList = new ArrayList<MapOperator>();
  public static final Log l4j = LogFactory.getLog(MapRecordProcessor.class);
  private MapRecordSource[] sources;
  private final Map<String, MultiMRInput> multiMRInputMap = new HashMap<String, MultiMRInput>();
  private int position = 0;
  MRInputLegacy legacyMRInput = null;
  MultiMRInput mainWorkMultiMRInput = null;
  private ExecMapperContext execContext = null;
  private boolean abort = false;
  protected static final String MAP_PLAN_KEY = "__MAP_PLAN__";
  private MapWork mapWork;
  List<MapWork> mergeWorkList = null;
<<<<<<< HEAD
=======
  List<String> cacheKeys;
  ObjectCache cache;

  private static Map<Integer, DummyStoreOperator> connectOps =
    new TreeMap<Integer, DummyStoreOperator>();
>>>>>>> 5e223d4d

  public MapRecordProcessor(final JobConf jconf) throws Exception {
    ObjectCache cache = ObjectCacheFactory.getCache(jconf);
    execContext = new ExecMapperContext(jconf);
    execContext.setJc(jconf);
    cacheKeys = new ArrayList<String>();

    String queryId = HiveConf.getVar(jconf, HiveConf.ConfVars.HIVEQUERYID);
    String key = queryId + MAP_PLAN_KEY;
    cacheKeys.add(key);

    // create map and fetch operators
    mapWork = (MapWork) cache.retrieve(key, new Callable<Object>() {
        public Object call() {
          return Utilities.getMapWork(jconf);
        }
      });
    Utilities.setMapWork(jconf, mapWork);

    String prefixes = jconf.get(DagUtils.TEZ_MERGE_WORK_FILE_PREFIXES);
    if (prefixes != null) {
      mergeWorkList = new ArrayList<MapWork>();

      for (final String prefix : prefixes.split(",")) {
        if (prefix == null || prefix.isEmpty()) {
          continue;
        }

        key = queryId + prefix;
        cacheKeys.add(key);

	mergeWorkList.add(
          (MapWork) cache.retrieve(key,
              new Callable<Object>() {
                public Object call() {
                  return Utilities.getMergeWork(jconf, prefix);
                }
              }));
      }
    }
  }

  @Override
  void init(JobConf jconf, ProcessorContext processorContext, MRTaskReporter mrReporter,
      Map<String, LogicalInput> inputs, Map<String, LogicalOutput> outputs) throws Exception {
    perfLogger.PerfLogBegin(CLASS_NAME, PerfLogger.TEZ_INIT_OPERATORS);
    super.init(jconf, processorContext, mrReporter, inputs, outputs);

    // Update JobConf using MRInput, info like filename comes via this
    legacyMRInput = getMRInput(inputs);
    if (legacyMRInput != null) {
      Configuration updatedConf = legacyMRInput.getConfigUpdates();
      if (updatedConf != null) {
        for (Entry<String, String> entry : updatedConf) {
          jconf.set(entry.getKey(), entry.getValue());
        }
      }
    }

    createOutputMap();
    // Start all the Outputs.
    for (Entry<String, LogicalOutput> outputEntry : outputs.entrySet()) {
      l4j.debug("Starting Output: " + outputEntry.getKey());
      outputEntry.getValue().start();
      ((TezKVOutputCollector) outMap.get(outputEntry.getKey())).initialize();
    }

    try {

      if (mapWork.getVectorMode()) {
        mapOp = new VectorMapOperator();
      } else {
        mapOp = new MapOperator();
      }

      mapOp.clearConnectedOperators();
      if (mergeWorkList != null) {
        MapOperator mergeMapOp = null;
        for (MapWork mergeMapWork : mergeWorkList) {
          if (mergeMapWork.getVectorMode()) {
            mergeMapOp = new VectorMapOperator();
          } else {
            mergeMapOp = new MapOperator();
          }

          mergeMapOpList.add(mergeMapOp);
          // initialize the merge operators first.
          if (mergeMapOp != null) {
            mergeMapOp.setConf(mergeMapWork);
            l4j.info("Input name is " + mergeMapWork.getName());
            jconf.set(Utilities.INPUT_NAME, mergeMapWork.getName());
            mergeMapOp.setChildren(jconf);
<<<<<<< HEAD
            if (foundCachedMergeWork == false) {
              DummyStoreOperator dummyOp = getJoinParentOp(mergeMapOp);
              mapOp.setConnectedOperators(mergeMapWork.getTag(), dummyOp);
            }
=======

            DummyStoreOperator dummyOp = getJoinParentOp(mergeMapOp);
            connectOps.put(mergeMapWork.getTag(), dummyOp);

>>>>>>> 5e223d4d
            mergeMapOp.setExecContext(new ExecMapperContext(jconf));
            mergeMapOp.initializeLocalWork(jconf);
          }
        }
      }

      // initialize map operator
      mapOp.setConf(mapWork);
      l4j.info("Main input name is " + mapWork.getName());
      jconf.set(Utilities.INPUT_NAME, mapWork.getName());
      mapOp.setChildren(jconf);
      l4j.info(mapOp.dump(0));

      MapredContext.init(true, new JobConf(jconf));
      ((TezContext) MapredContext.get()).setInputs(inputs);
      ((TezContext) MapredContext.get()).setTezProcessorContext(processorContext);
      mapOp.setExecContext(execContext);
      mapOp.initializeLocalWork(jconf);

      initializeMapRecordSources();
      mapOp.initialize(jconf, null);
      if ((mergeMapOpList != null) && mergeMapOpList.isEmpty() == false) {
        for (MapOperator mergeMapOp : mergeMapOpList) {
          jconf.set(Utilities.INPUT_NAME, mergeMapOp.getConf().getName());
          mergeMapOp.initialize(jconf, null);
        }
      }

      // Initialization isn't finished until all parents of all operators
      // are initialized. For broadcast joins that means initializing the
      // dummy parent operators as well.
      List<HashTableDummyOperator> dummyOps = mapWork.getDummyOps();
      jconf.set(Utilities.INPUT_NAME, mapWork.getName());
      if (dummyOps != null) {
        for (Operator<? extends OperatorDesc> dummyOp : dummyOps){
          dummyOp.setExecContext(execContext);
          dummyOp.initialize(jconf, null);
        }
      }

      OperatorUtils.setChildrenCollector(mapOp.getChildOperators(), outMap);
      mapOp.setReporter(reporter);
      MapredContext.get().setReporter(reporter);

    } catch (Throwable e) {
      abort = true;
      if (e instanceof OutOfMemoryError) {
        // will this be true here?
        // Don't create a new object if we are already out of memory
        throw (OutOfMemoryError) e;
      } else {
        throw new RuntimeException("Map operator initialization failed", e);
      }
    }
    perfLogger.PerfLogEnd(CLASS_NAME, PerfLogger.TEZ_INIT_OPERATORS);
  }

  private void initializeMapRecordSources() throws Exception {

    int size = mergeMapOpList.size() + 1; // the +1 is for the main map operator itself
    sources = new MapRecordSource[size];
    position = mapOp.getConf().getTag();
    sources[position] = new MapRecordSource();
    KeyValueReader reader = null;
    if (mainWorkMultiMRInput != null) {
      reader = getKeyValueReader(mainWorkMultiMRInput.getKeyValueReaders(), mapOp);
    } else {
      reader = legacyMRInput.getReader();
    }
    sources[position].init(jconf, mapOp, reader);
    for (MapOperator mapOp : mergeMapOpList) {
      int tag = mapOp.getConf().getTag();
      sources[tag] = new MapRecordSource();
      String inputName = mapOp.getConf().getName();
      MultiMRInput multiMRInput = multiMRInputMap.get(inputName);
      Collection<KeyValueReader> kvReaders = multiMRInput.getKeyValueReaders();
      l4j.debug("There are " + kvReaders.size() + " key-value readers for input " + inputName);
      reader = getKeyValueReader(kvReaders, mapOp);
      sources[tag].init(jconf, mapOp, reader);
    }
    ((TezContext) MapredContext.get()).setRecordSources(sources);
  }

  @SuppressWarnings("deprecation")
  private KeyValueReader getKeyValueReader(Collection<KeyValueReader> keyValueReaders,
      MapOperator mapOp)
    throws Exception {
    List<KeyValueReader> kvReaderList = new ArrayList<KeyValueReader>(keyValueReaders);
    // this sets up the map operator contexts correctly
    mapOp.initializeContexts();
    Deserializer deserializer = mapOp.getCurrentDeserializer();
    KeyValueReader reader =
      new KeyValueInputMerger(kvReaderList, deserializer,
          new ObjectInspector[] { deserializer.getObjectInspector() }, mapOp
          .getConf()
          .getSortCols());
    return reader;
  }

  private DummyStoreOperator getJoinParentOp(Operator<? extends OperatorDesc> mergeMapOp) {
    for (Operator<? extends OperatorDesc> childOp : mergeMapOp.getChildOperators()) {
      if ((childOp.getChildOperators() == null) || (childOp.getChildOperators().isEmpty())) {
        return (DummyStoreOperator) childOp;
      } else {
        return getJoinParentOp(childOp);
      }
    }
    return null;
  }

  @Override
  void run() throws Exception {
    while (sources[position].pushRecord()) {}
  }

  @Override
  void close(){
    // check if there are IOExceptions
    if (!abort) {
      abort = execContext.getIoCxt().getIOExceptions();
    }

    if (cache != null && cacheKeys != null) {
      for (String k: cacheKeys) {
        cache.release(k);
      }
    }

    // detecting failed executions by exceptions thrown by the operator tree
    try {
      if (mapOp == null || mapWork == null) {
        return;
      }
      mapOp.close(abort);
      if (mergeMapOpList.isEmpty() == false) {
        for (MapOperator mergeMapOp : mergeMapOpList) {
          mergeMapOp.close(abort);
        }
      }

      // Need to close the dummyOps as well. The operator pipeline
      // is not considered "closed/done" unless all operators are
      // done. For broadcast joins that includes the dummy parents.
      List<HashTableDummyOperator> dummyOps = mapWork.getDummyOps();
      if (dummyOps != null) {
        for (Operator<? extends OperatorDesc> dummyOp : dummyOps){
          dummyOp.close(abort);
        }
      }

      ReportStats rps = new ReportStats(reporter, jconf);
      mapOp.preorderMap(rps);
      return;
    } catch (Exception e) {
      if (!abort) {
        // signal new failure to map-reduce
        l4j.error("Hit error while closing operators - failing tree");
        throw new RuntimeException("Hive Runtime Error while closing operators", e);
      }
    } finally {
      Utilities.clearWorkMap();
      MapredContext.close();
    }
  }

  private MRInputLegacy getMRInput(Map<String, LogicalInput> inputs) throws Exception {
    // there should be only one MRInput
    MRInputLegacy theMRInput = null;
    l4j.info("The input names are: " + Arrays.toString(inputs.keySet().toArray()));
    for (Entry<String, LogicalInput> inp : inputs.entrySet()) {
      if (inp.getValue() instanceof MRInputLegacy) {
        if (theMRInput != null) {
          throw new IllegalArgumentException("Only one MRInput is expected");
        }
        // a better logic would be to find the alias
        theMRInput = (MRInputLegacy) inp.getValue();
      } else if (inp.getValue() instanceof MultiMRInput) {
        multiMRInputMap.put(inp.getKey(), (MultiMRInput) inp.getValue());
      }
    }
    if (theMRInput != null) {
      theMRInput.init();
    } else {
      String alias = mapWork.getAliasToWork().keySet().iterator().next();
      if (inputs.get(alias) instanceof MultiMRInput) {
        mainWorkMultiMRInput = (MultiMRInput) inputs.get(alias);
      } else {
        throw new IOException("Unexpected input type found: "
            + inputs.get(alias).getClass().getCanonicalName());
      }
    }
    return theMRInput;
  }
}<|MERGE_RESOLUTION|>--- conflicted
+++ resolved
@@ -80,14 +80,9 @@
   protected static final String MAP_PLAN_KEY = "__MAP_PLAN__";
   private MapWork mapWork;
   List<MapWork> mergeWorkList = null;
-<<<<<<< HEAD
-=======
+
   List<String> cacheKeys;
   ObjectCache cache;
-
-  private static Map<Integer, DummyStoreOperator> connectOps =
-    new TreeMap<Integer, DummyStoreOperator>();
->>>>>>> 5e223d4d
 
   public MapRecordProcessor(final JobConf jconf) throws Exception {
     ObjectCache cache = ObjectCacheFactory.getCache(jconf);
@@ -180,17 +175,10 @@
             l4j.info("Input name is " + mergeMapWork.getName());
             jconf.set(Utilities.INPUT_NAME, mergeMapWork.getName());
             mergeMapOp.setChildren(jconf);
-<<<<<<< HEAD
-            if (foundCachedMergeWork == false) {
-              DummyStoreOperator dummyOp = getJoinParentOp(mergeMapOp);
-              mapOp.setConnectedOperators(mergeMapWork.getTag(), dummyOp);
-            }
-=======
 
             DummyStoreOperator dummyOp = getJoinParentOp(mergeMapOp);
-            connectOps.put(mergeMapWork.getTag(), dummyOp);
-
->>>>>>> 5e223d4d
+	    mapOp.setConnectedOperators(mergeMapWork.getTag(), dummyOp);
+
             mergeMapOp.setExecContext(new ExecMapperContext(jconf));
             mergeMapOp.initializeLocalWork(jconf);
           }
