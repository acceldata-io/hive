--- conflicted
+++ resolved
@@ -452,31 +452,21 @@
       clearRows();
     }
 
-<<<<<<< HEAD
-    public void setFromOutput(Output output) {
+    public JoinUtil.JoinResult setFromOutput(Output output) {
       synchronized (hashMap) {
         if (refs == null) {
-          refs = new ArrayList<WriteBuffers.ByteSegmentRef>(0);
+          refs = new ArrayList<WriteBuffers.ByteSegmentRef>();
         }
         byte aliasFilter = hashMap.getValueRefs(output.getData(), output.getLength(), refs);
         this.aliasFilter = refs.isEmpty() ? (byte) 0xff : aliasFilter;
         this.dummyRow = null;
       }
-=======
-    public JoinUtil.JoinResult setFromOutput(Output output) {
-      if (refs == null) {
-        refs = new ArrayList<WriteBuffers.ByteSegmentRef>();
-      }
-      byte aliasFilter = hashMap.getValueRefs(output.getData(), output.getLength(), refs);
-      this.aliasFilter = refs.isEmpty() ? (byte) 0xff : aliasFilter;
-      this.dummyRow = null;
       if (refs.isEmpty()) {
         return JoinUtil.JoinResult.NOMATCH;
       }
       else {
         return JoinUtil.JoinResult.MATCH;
       }
->>>>>>> 375b0a85
     }
 
     public boolean isEmpty() {
@@ -525,13 +515,16 @@
 
     @Override
     public List<Object> next() throws HiveException {
-<<<<<<< HEAD
+      return nextInternal();
+    }
+
+    private List<Object> nextInternal() throws HiveException {
+      if (dummyRow != null) {
+        List<Object> result = dummyRow;
+        dummyRow = null;
+        return result;
+      }
       synchronized (hashMap) {
-        if (dummyRow != null) {
-          List<Object> result = dummyRow;
-          dummyRow = null;
-          return result;
-        }
         if (currentRow < 0 || refs.size() < currentRow)
           throw new HiveException("No rows");
         if (refs.size() == currentRow)
@@ -545,27 +538,7 @@
         }
         uselessIndirection.setData(ref.getBytes());
         valueStruct.init(uselessIndirection, (int) ref.getOffset(), ref.getLength());
-        return valueStruct.getFieldsAsList(); // TODO: should we unset bytes
-                                              // after that?
-=======
-      return nextInternal();
-    }
-
-    private List<Object> nextInternal() throws HiveException {
-      if (dummyRow != null) {
-        List<Object> result = dummyRow;
-        dummyRow = null;
-        return result;
-      }
-      if (currentRow < 0 || refs.size() < currentRow) throw new HiveException("No rows");
-      if (refs.size() == currentRow) return null;
-      WriteBuffers.ByteSegmentRef ref = refs.get(currentRow++);
-      if (ref.getLength() == 0) {
-        return EMPTY_LIST; // shortcut, 0 length means no fields
-      }
-      if (ref.getBytes() == null) {
-        hashMap.populateValue(ref);
->>>>>>> 375b0a85
+        return valueStruct.getFieldsAsList(); // TODO: should we unset bytes after that?
       }
     }
 
