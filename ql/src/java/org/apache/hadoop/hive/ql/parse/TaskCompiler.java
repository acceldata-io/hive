--- conflicted
+++ resolved
@@ -18,7 +18,6 @@
 
 package org.apache.hadoop.hive.ql.parse;
 
-<<<<<<< HEAD
 import java.io.Serializable;
 import java.util.ArrayList;
 import java.util.HashSet;
@@ -30,10 +29,8 @@
 import org.apache.hadoop.hive.ql.io.AcidUtils;
 import org.slf4j.Logger;
 import org.slf4j.LoggerFactory;
-=======
 import com.google.common.collect.Interner;
 import com.google.common.collect.Interners;
->>>>>>> fb07a115
 import org.apache.hadoop.fs.Path;
 import org.apache.hadoop.hive.common.HiveStatsUtils;
 import org.apache.hadoop.hive.conf.HiveConf;
@@ -245,42 +242,9 @@
       boolean oneLoadFileForCtas = true;
       for (LoadFileDesc lfd : loadFileWork) {
         if (pCtx.getQueryProperties().isCTAS() || pCtx.getQueryProperties().isMaterializedView()) {
-<<<<<<< HEAD
           if (!oneLoadFileForCtas) { // should not have more than 1 load file for CTAS.
             throw new SemanticException(
                 "One query is not expected to contain multiple CTAS loads statements");
-=======
-          assert (oneLoadFile); // should not have more than 1 load file for
-          // CTAS
-          // make the movetask's destination directory the table's destination.
-          Path location;
-          String loc = pCtx.getQueryProperties().isCTAS() ?
-                  pCtx.getCreateTable().getLocation() : pCtx.getCreateViewDesc().getLocation();
-          if (loc == null) {
-            // get the default location
-            Path targetPath;
-            try {
-              String protoName = null;
-              if (pCtx.getQueryProperties().isCTAS()) {
-                protoName = pCtx.getCreateTable().getTableName();
-              } else if (pCtx.getQueryProperties().isMaterializedView()) {
-                protoName = pCtx.getCreateViewDesc().getViewName();
-              }
-              String[] names = Utilities.getDbTableName(protoName);
-              if (!db.databaseExists(names[0])) {
-                throw new SemanticException("ERROR: The database " + names[0]
-                    + " does not exist.");
-              }
-              Warehouse wh = new Warehouse(conf);
-              targetPath = wh.getDefaultTablePath(db.getDatabase(names[0]), names[1]);
-            } catch (HiveException | MetaException e) {
-              throw new SemanticException(e);
-            }
-
-            location = targetPath;
-          } else {
-            location = new Path(loc);
->>>>>>> fb07a115
           }
           setLoadFileLocation(pCtx, lfd);
           oneLoadFileForCtas = false;
@@ -311,32 +275,7 @@
      * a column stats task instead of a fetch task to persist stats to the metastore.
      */
     if (isCStats || !pCtx.getColumnStatsAutoGatherContexts().isEmpty()) {
-<<<<<<< HEAD
       createColumnStatsTasks(pCtx, rootTasks, loadFileWork, isCStats, outerQueryLimit);
-=======
-      Set<Task<? extends Serializable>> leafTasks = new LinkedHashSet<>();
-      getLeafTasks(rootTasks, leafTasks);
-      if (isCStats) {
-        genColumnStatsTask(pCtx.getAnalyzeRewrite(), loadFileWork, leafTasks, outerQueryLimit, 0);
-      } else {
-        for (ColumnStatsAutoGatherContext columnStatsAutoGatherContext : pCtx
-            .getColumnStatsAutoGatherContexts()) {
-          if (!columnStatsAutoGatherContext.isInsertInto()) {
-            genColumnStatsTask(columnStatsAutoGatherContext.getAnalyzeRewrite(),
-                columnStatsAutoGatherContext.getLoadFileWork(), leafTasks, outerQueryLimit, 0);
-          } else {
-            int numBitVector;
-            try {
-              numBitVector = HiveStatsUtils.getNumBitVectorsForNDVEstimation(conf);
-            } catch (Exception e) {
-              throw new SemanticException(e.getMessage());
-            }
-            genColumnStatsTask(columnStatsAutoGatherContext.getAnalyzeRewrite(),
-                columnStatsAutoGatherContext.getLoadFileWork(), leafTasks, outerQueryLimit, numBitVector);
-          }
-        }
-      }
->>>>>>> fb07a115
     }
 
     decideExecMode(rootTasks, ctx, globalLimitCtx);
